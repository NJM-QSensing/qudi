# Concept of predefined generate methods {#predefined_generate_methods}

## General description
We call predefined generate methods a method that programmatically arranges `PulseBlockElement` 
instances in order to generate a `PulseBlockEnsemble` or `PulseSequence` instance without using the 
(graphical) pulse editors. In addition these methods also define the actual pulsed measurement they 
are designed for by adding all necessary measurement parameters to the created object instance dict 
attribute `measurement_information`.

For each predefined method properly included into qudi the GUI can automatically create an easy 
interface to create a pulsed measurement sequence with a custom parameter set.

## Architecture
Each generate method is a bound method of a child class of `PredefinedGeneratorBase`. 
This base class provides read-only access to important attributes of `SequenceGeneratorLogic` via 
properties. (see ./logic/pulsed/pulse_objects.py)
For the generation you can therefore access all the information contained in 
`SequenceGeneratorLogic`, namely:
* `pulse_generator_settings` (dict containing the current settings for the pulse generator hardware)
* `generation_parameters` (dict containing commonly used generation parameters, e.g. rabi_period, 
laser_channel etc.)
* `channel_set` (set of currently active analog and digital channels)
* `analog_channels` (set of currently active analog channels)
* `digital_channels` (set of currently active digital channels)
* `laser_channel` (string descriptor of the currently selected laser trigger channel)
* `sync_channel` (string descriptor of the currently selected counter sync trigger channel)
* `gate_channel` (string descriptor of the currently selected counter gate trigger channel)
* `analog_trigger_voltage` (logical high voltage in case an analog channel is used as trigger)
* `laser_delay` (the delay in seconds between the laser trigger and the actual laser exposure)
* `microwave_channel` (the pulse generator channel used for microwave generation)
* `microwave_frequency` (the microwave frequency to be used)
* `microwave_amplitude` (the microwave amplitude to be used)
* `laser_length` (dict containing the current settings for the fast counter hardware)
* `wait_time` (the wait time after a laser pulse before any microwave irradiation takes place)
* `rabi_period` (the rabi period of the spin to manipulate in seconds)
* `sample_rate` (the sampling rate of the hardware device)

There are also properties providing easy access to helpful `SequenceGeneratorLogic` methods.
<<<<<<< HEAD
For more advanced generation methods you may need preliminary information about the
waveform/sequence that will be produced from the generate method with the current settings.
Therefore you can use `analyze_block_ensemble` and `analyze_sequence`. Both return a large
dictionary containing a variety of information about the to-be-sampled waveform/sequence.
Refer to the documentation in `SequenceGeneratorLogic` to learn more about this dictionary.
If you want to analyze the currently created `PulseBlockEnsemble`/`PulseSequence` within the
generate method, you need to explicitly save the corresponding `PulseBlocks`
=======
For more advanced generation methods you may need preliminary information about the 
waveform/sequence that will be produced from the generate method with the current settings. 
Therefore you can use `analyze_block_ensemble` and `analyze_sequence`. Both return a large 
dictionary containing a variety of information about the to-be-sampled waveform/sequence. 
Refer to the documentation in `SequenceGeneratorLogic` to learn more about this dictionary.
If you want to analyze the currently created `PulseBlockEnsemble`/`PulseSequence` within the 
generate method, you need to explicitly save the corresponding `PulseBlocks` 
>>>>>>> 1d945e02
(and `PulseBlockEnsembles`) beforehand by calling `save_block` and `save_ensemble`.
So getting sampling information about the soon-to-be waveform in a generate method could look like:
```
# Save blocks needed for the PulseBlockEnsemble
for block in created_blocks:
    self.save_block(block)
<<<<<<< HEAD

=======
    
>>>>>>> 1d945e02
# Get the waveform information corresponding to the PulseBlockEnsemble
information_dict = self.analyze_block_ensemble(ensemble=created_ensembles[0])

# Get e.g. the number of samples
print(information_dict['number_of_samples'])
```

<<<<<<< HEAD
If you need access to another attribute of the logic module simply add it as property to
`PredefinedGeneratorBase` or your derived class but make sure to protect it properly against
=======
If you need access to another attribute of the logic module simply add it as property to 
`PredefinedGeneratorBase` or your derived class but make sure to protect it properly against 
>>>>>>> 1d945e02
changes to the logic module.

The base class also provides commonly used helper methods to reduce code duplication in the actual 
generate methods. If you think a helper method of general interest is missing feel free to add it to
the base class.

In addition the base class provides access to the qudi logger which can be used just like in any 
other qudi module, e.g. `self.log.warning('I am a warning!')`

All parameters needed for the generation that can not be provided by the logic module need to be
handed over to the generation method directly as keyword arguments with default value.

When activating the `SequenceGeneratorLogic`, an instance of `PulseObjectGenerator` will be created. 
This class finds and imports all child classes of `PredefinedGeneratorBase` from the default 
directory ./logic/pulsed/predefined_generate_methods/. It will also inspect the generate methods and
create two dictionaries. One is holding references to the method itself and the other contains the 
keyword arguments together with the currently set values for each generation method. In both cases 
the dictionary keys are the method names excluding the "generate_" naming prefix.
Those two dictionaries can be accessed via properties of `PulseObjectGenerator`.
The property holding the generation parameters is masked in order to only return or set the 
parameter set for the currently selected generation method.

## Method signature
Each generation method must meet the following requirements:
* Is bound instance method of a `PredefinedGeneratorBase` child class
* Method name starts with prefix `generate_`
* Must contain the optional keyword argument `name` to give the instance to created a name
* Additional parameters must be defined as optional keyword arguments
* Default values for additional arguments must be of type `int`, `float`, `str`, `bool` or Enum subclass. 
Depending on the default argument type the GUI will automatically create the proper input widget.

## Adding new methods procedure
1. Define a class with `PredefinedGeneratorBase` as the **ONLY** parent class.
2. Make sure the base class gets initialized with:
    ```python
    def __init__(self, *args, **kwargs):
        super().__init__(*args, **kwargs)
    ```
3. Define generate methods in new class. (see section "Method signature")
4. Place the module containing your class definition in the default directory to import from 
(`./logic/pulsed/predefined_generate_methods/`) or put it in a custom directory and specify the path
in your config for the `SequenceGeneratorLogic` as ConfigOption 
"additional_predefined_methods_path".

You can also simply add your analysis method to an already existing `PredefinedGeneratorBase` child 
class. In that case you just need to follow step 3. 

By default _qudi_ ships with the default methods defined in 
`./logic/pulsed/predefined_generate_methods/basic_predefined_methods.py`. This module should not be 
altered unless you intend to contribute your methods to the _qudi_ repository.

A template for a new `PredefinedGenerator` class could look like:
```python
from enum import Enum


class Colour(Enum):
    red = 1
    green = 2
    blue = 3


class MyPredefinedGeneratorBase(PredefinedGeneratorBase):
    """ Description goes here """
    def __init__(self, *args, **kwargs):
        super().__init__(*args, **kwargs)

    def generate_my_method_name1(self, name='my_name', my_float_param=42.0, my_int_param=42):
        # Do something
        pass
        
    def generate_my_method_name2(self, name='my_name', my_str_param='derp', my_bool_param=True, my_enum_param=Colour.green):
        # Do something
        pass
        
    def _some_helper_method(self):
        pass
```

### Advanced use of Enum subclass
If you have used an Enum subclass as a parameter type of a sampling function 
then you might want to wish to use the same Enum subclass in the predefined functions.

To do so, you will have to access the sampling function and grab the Enum subclass from there.

**Attention:** Be aware however that this requires the sampling function to be loaded 
and you have to make sure, that the Enum subclass you are wanting to access really exists. 
If you access an Enum subclass that does not exist without checking, the loading of qudi will fail!

The following example is requiring the template from the [sampling functions](@ref sampling_functions):


```python
from logic.pulsed.sampling_functions import SamplingFunctions
import sys

if 'MyFunc' not in SamplingFunctions.parameters or 'my_enum_param' not in SamplingFunctions.parameters['MyFunc']:
    print('Error: Cannot find the sampling function and therefore cannot supply the required Enums.\n'
          'Aborting the import of predefined methods in module {}.'.format(__name__), file=sys.stderr)
else:
    Colour = SamplingFunctions.parameters['MyFunc']['my_enum_param']['type']

    class MyPredefinedGenerator(PredefinedGeneratorBase):
        """ Description goes here """
        def __init__(self, *args, **kwargs):
            super().__init__(*args, **kwargs)
    
        def generate_my_enum_method(self, name='my_enum_method', my_enum_param=Colour.green):
            # Do something
            pass
```

Notice that the whole class definition is encapsulated in an if-clause and only is loaded, 
if the Enum-subclass-parameter can be found int the sampling functions.<|MERGE_RESOLUTION|>--- conflicted
+++ resolved
@@ -36,15 +36,6 @@
 * `sample_rate` (the sampling rate of the hardware device)
 
 There are also properties providing easy access to helpful `SequenceGeneratorLogic` methods.
-<<<<<<< HEAD
-For more advanced generation methods you may need preliminary information about the
-waveform/sequence that will be produced from the generate method with the current settings.
-Therefore you can use `analyze_block_ensemble` and `analyze_sequence`. Both return a large
-dictionary containing a variety of information about the to-be-sampled waveform/sequence.
-Refer to the documentation in `SequenceGeneratorLogic` to learn more about this dictionary.
-If you want to analyze the currently created `PulseBlockEnsemble`/`PulseSequence` within the
-generate method, you need to explicitly save the corresponding `PulseBlocks`
-=======
 For more advanced generation methods you may need preliminary information about the 
 waveform/sequence that will be produced from the generate method with the current settings. 
 Therefore you can use `analyze_block_ensemble` and `analyze_sequence`. Both return a large 
@@ -52,18 +43,13 @@
 Refer to the documentation in `SequenceGeneratorLogic` to learn more about this dictionary.
 If you want to analyze the currently created `PulseBlockEnsemble`/`PulseSequence` within the 
 generate method, you need to explicitly save the corresponding `PulseBlocks` 
->>>>>>> 1d945e02
 (and `PulseBlockEnsembles`) beforehand by calling `save_block` and `save_ensemble`.
 So getting sampling information about the soon-to-be waveform in a generate method could look like:
 ```
 # Save blocks needed for the PulseBlockEnsemble
 for block in created_blocks:
     self.save_block(block)
-<<<<<<< HEAD
-
-=======
     
->>>>>>> 1d945e02
 # Get the waveform information corresponding to the PulseBlockEnsemble
 information_dict = self.analyze_block_ensemble(ensemble=created_ensembles[0])
 
@@ -71,13 +57,8 @@
 print(information_dict['number_of_samples'])
 ```
 
-<<<<<<< HEAD
-If you need access to another attribute of the logic module simply add it as property to
-`PredefinedGeneratorBase` or your derived class but make sure to protect it properly against
-=======
 If you need access to another attribute of the logic module simply add it as property to 
 `PredefinedGeneratorBase` or your derived class but make sure to protect it properly against 
->>>>>>> 1d945e02
 changes to the logic module.
 
 The base class also provides commonly used helper methods to reduce code duplication in the actual 
