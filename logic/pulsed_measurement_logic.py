# -*- coding: utf-8 -*-
"""
This file contains the QuDi logic which controls all pulsed measurements.

QuDi is free software: you can redistribute it and/or modify
it under the terms of the GNU General Public License as published by
the Free Software Foundation, either version 3 of the License, or
(at your option) any later version.

QuDi is distributed in the hope that it will be useful,
but WITHOUT ANY WARRANTY; without even the implied warranty of
MERCHANTABILITY or FITNESS FOR A PARTICULAR PURPOSE.  See the
GNU General Public License for more details.

You should have received a copy of the GNU General Public License
along with QuDi. If not, see <http://www.gnu.org/licenses/>.

Copyright (c) the Qudi Developers. See the COPYRIGHT.txt file at the
top-level directory of this distribution and at <https://github.com/Ulm-IQO/qudi/>
"""

from qtpy import QtCore
from collections import OrderedDict
import numpy as np
import time
import datetime
import matplotlib.pyplot as plt

from core.util.mutex import Mutex
from logic.generic_logic import GenericLogic

class PulsedMeasurementLogic(GenericLogic):
    """unstable: Nikolas Tomek
    This is the Logic class for the control of pulsed measurements.
    """
    _modclass = 'PulsedMeasurementLogic'
    _modtype = 'logic'

    ## declare connectors
    _in = {'pulseanalysislogic': 'PulseAnalysisLogic',
           'fitlogic': 'FitLogic',
           'savelogic': 'SaveLogic',
           'fastcounter': 'FastCounterInterface',
           'microwave': 'MWInterface',
           'pulsegenerator': 'PulserInterface',
            }
    _out = {'pulsedmeasurementlogic': 'PulsedMeasurementLogic'}

    sigSignalDataUpdated = QtCore.Signal(np.ndarray, np.ndarray, np.ndarray, np.ndarray, np.ndarray)
    sigLaserDataUpdated = QtCore.Signal(np.ndarray, np.ndarray)
    sigLaserToShowUpdated = QtCore.Signal(int, bool)
    sigElapsedTimeUpdated = QtCore.Signal(float, str)
    sigFitUpdated = QtCore.Signal(str, np.ndarray, np.ndarray, dict, object)
    sigMeasurementRunningUpdated = QtCore.Signal(bool, bool)
    sigPulserRunningUpdated = QtCore.Signal(bool)
    sigFastCounterSettingsUpdated = QtCore.Signal(float, float)
    sigPulseSequenceSettingsUpdated = QtCore.Signal(np.ndarray, int, float, list, bool, float)
    sigPulseGeneratorSettingsUpdated = QtCore.Signal(float, str, dict, bool)
    sigUploadedAssetsUpdated = QtCore.Signal(list)
    sigLoadedAssetUpdated = QtCore.Signal(str)
    sigExtMicrowaveSettingsUpdated = QtCore.Signal(float, float, bool)
    sigExtMicrowaveRunningUpdated = QtCore.Signal(bool)
    sigTimerIntervalUpdated = QtCore.Signal(float)
    sigAnalysisWindowsUpdated = QtCore.Signal(int, int, int, int)
    sigAnalysisMethodUpdated = QtCore.Signal(float)

    def __init__(self, config, **kwargs):
        super().__init__(config=config, **kwargs)

        self.log.info('The following configuration was found.')

        # checking for the right configuration
        for key in config.keys():
            self.log.info('{0}: {1}'.format(key,config[key]))

        # microwave parameters
        self.use_ext_microwave = False
        self.microwave_power = -30.     # dbm  (always in SI!)
        self.microwave_freq = 2870e6    # Hz   (always in SI!)

        # fast counter status variables
        self.fast_counter_status = None     # 0=unconfigured, 1=idle, 2=running, 3=paused, -1=error
        self.fast_counter_gated = None      # gated=True, ungated=False
        self.fast_counter_binwidth = 1e-9   # in seconds
        self.fast_counter_record_length = 3.e-6     # in seconds

        # parameters of the currently running sequence
        self.measurement_ticks_list = np.array(range(50), dtype=float)
        self.laser_ignore_list = []
        self.number_of_lasers = 50
        self.sequence_length_s = 100e-6
        self.loaded_asset_name = None
        self.alternating = False

        # Pulse generator parameters
        self.current_channel_config_name = None
        self.sample_rate = 25e9
        self.analogue_amplitude = None
        self.interleave_on = False

        # setup parameters
        self.laser_trigger_delay_s = 0.7e-6

        # timer for data analysis
        self.analysis_timer = None
        self.timer_interval = 5 # in seconds

        #timer for time
        self.start_time = 0
        self.elapsed_time = 0
        self.elapsed_time_str = '00:00:00:00'

        # analyze windows for laser pulses
        self.signal_start_bin = 5
        self.signal_width_bin = 200
        self.norm_start_bin = 300
        self.norm_width_bin = 200

        # pulse extraction parameters
        self.conv_std_dev = 10

        # threading
        self.threadlock = Mutex()

        # plot data
        self.signal_plot_x = None
        self.signal_plot_y = None
        self.signal_plot_y2 = None
        self.measuring_error_plot_x = None
        self.measuring_error_plot_y = None
        self.measuring_error_plot_y2 = None
        self.laser_plot_x = None
        self.laser_plot_y = None

        # raw data
        self.laser_data = np.zeros((10, 20))
        self.raw_data = np.zeros((10, 20))
        self.show_raw_data = False
        self.show_laser_index = 0

        # for fit:
        self._fit_param = {}
        self.signal_plot_x_fit = np.arange(10, dtype=float)
        self.signal_plot_y_fit = np.zeros(len(self.signal_plot_x_fit), dtype=float)

    def on_activate(self, e):
        """ Initialisation performed during activation of the module.

        @param object e: Event class object from Fysom.
                         An object created by the state machine module Fysom,
                         which is connected to a specific event (have a look in
                         the Base Class). This object contains the passed event,
                         the state before the event happened and the destination
                         of the state which should be reached after the event
                         had happened.
        """

        # get all the connectors:
        self._pulse_analysis_logic = self.get_in_connector('pulseanalysislogic')
        self._fast_counter_device = self.get_in_connector('fastcounter')
        self._save_logic = self.get_in_connector('savelogic')
        self._fit_logic = self.get_in_connector('fitlogic')
        self._pulse_generator_device = self.get_in_connector('pulsegenerator')
        self._mycrowave_source_device = self.get_in_connector('microwave')

        # Recall saved status variables
        if 'signal_start_bin' in self._statusVariables:
            self.signal_start_bin = self._statusVariables['signal_start_bin']
        if 'signal_width_bin' in self._statusVariables:
            self.signal_width_bin = self._statusVariables['signal_width_bin']
        if 'norm_start_bin' in self._statusVariables:
            self.norm_start_bin = self._statusVariables['norm_start_bin']
        if 'norm_width_bin' in self._statusVariables:
            self.norm_width_bin = self._statusVariables['norm_width_bin']
        if 'number_of_lasers' in self._statusVariables:
            self.number_of_lasers = self._statusVariables['number_of_lasers']
        if 'conv_std_dev' in self._statusVariables:
            self.conv_std_dev = self._statusVariables['conv_std_dev']
        if 'laser_trigger_delay_s' in self._statusVariables:
            self.laser_trigger_delay_s = self._statusVariables['laser_trigger_delay_s']
        if 'fast_counter_record_length' in self._statusVariables:
            self.fast_counter_record_length = self._statusVariables['fast_counter_record_length']
        if 'sequence_length_s' in self._statusVariables:
            self.sequence_length_s = self._statusVariables['sequence_length_s']
        if 'measurement_ticks_list' in self._statusVariables:
            self.measurement_ticks_list = np.array(self._statusVariables['measurement_ticks_list'])
        if 'fast_counter_binwidth' in self._statusVariables:
            self.fast_counter_binwidth = self._statusVariables['fast_counter_binwidth']
        if 'microwave_power' in self._statusVariables:
            self.microwave_power = self._statusVariables['microwave_power']
        if 'microwave_freq' in self._statusVariables:
            self.microwave_freq = self._statusVariables['microwave_freq']
        if 'use_ext_microwave' in self._statusVariables:
            self.use_ext_microwave = self._statusVariables['use_ext_microwave']
        if 'current_channel_config_name' in self._statusVariables:
            self.current_channel_config_name = self._statusVariables['current_channel_config_name']
        if 'sample_rate' in self._statusVariables:
            self.sample_rate = self._statusVariables['sample_rate']
        if 'analogue_amplitude' in self._statusVariables:
            self.analogue_amplitude = self._statusVariables['analogue_amplitude']
        if 'interleave_on' in self._statusVariables:
            self.interleave_on = self._statusVariables['interleave_on']
        if 'timer_interval' in self._statusVariables:
            self.timer_interval = self._statusVariables['timer_interval']
        if 'alternating' in self._statusVariables:
            self.alternating = self._statusVariables['alternating']
        if 'show_raw_data' in self._statusVariables:
            self.show_raw_data = self._statusVariables['show_raw_data']
        if 'show_laser_index' in self._statusVariables:
            self.show_laser_index = self._statusVariables['show_laser_index']

        # Check and configure pulse generator
        self.pulse_generator_off()
        self.loaded_asset_name = self._pulse_generator_device.get_loaded_asset()
        avail_activation_configs = self.get_pulser_constraints()['activation_config']
        if self.current_channel_config_name not in avail_activation_configs:
            self.current_channel_config_name = list(avail_activation_configs)[0]
        if self.analogue_amplitude is None:
            self.analogue_amplitude, dummy = self._pulse_generator_device.get_analog_level()
        if self.interleave_on is None:
            self.interleave_on = self._pulse_generator_device.get_interleave()
        # FIXME: Analog level and interleave
        self.set_pulse_generator_settings(self.sample_rate, self.current_channel_config_name,
                                          self.analogue_amplitude, self.interleave_on)

        # Check and configure fast counter
        self.fast_counter_gated = self._fast_counter_device.is_gated()
        binning_constraints = self.get_fastcounter_constraints()['hardware_binwidth_list']
        if self.fast_counter_binwidth not in binning_constraints:
            self.fast_counter_binwidth = binning_constraints[0]
        if self.fast_counter_record_length is None or self.fast_counter_record_length <= 0:
            self.fast_counter_record_length = 3e-6
        self.configure_fast_counter()
        self.fast_counter_off()

        # Check and configure external microwave
        if self.use_ext_microwave:
            self.microwave_on_off(False)
            self.set_microwave_params(self.microwave_freq, self.microwave_power,
                                      self.use_ext_microwave)

        # initialize arrays for the plot data
        self._initialize_plots()


    def on_deactivate(self, e):
        """ Deactivate the module properly.

        @param object e: Fysom.event object from Fysom class. A more detailed
                         explanation can be found in the method activation.
        """

        with self.threadlock:
            if self.getState() != 'idle' and self.getState() != 'deactivated':
                self.stop_pulsed_measurement()

        self._statusVariables['signal_start_bin'] = self.signal_start_bin
        self._statusVariables['signal_width_bin'] = self.signal_width_bin
        self._statusVariables['norm_start_bin'] = self.norm_start_bin
        self._statusVariables['norm_width_bin'] = self.norm_width_bin
        self._statusVariables['number_of_lasers'] = self.number_of_lasers
        self._statusVariables['conv_std_dev'] = self.conv_std_dev
        self._statusVariables['laser_trigger_delay_s'] = self.laser_trigger_delay_s
        self._statusVariables['fast_counter_record_length'] = self.fast_counter_record_length
        self._statusVariables['sequence_length_s'] = self.sequence_length_s
        self._statusVariables['measurement_ticks_list'] = list(self.measurement_ticks_list)
        self._statusVariables['fast_counter_binwidth'] = self.fast_counter_binwidth
        self._statusVariables['microwave_power'] = self.microwave_power
        self._statusVariables['microwave_freq'] = self.microwave_freq
        self._statusVariables['use_ext_microwave'] = self.use_ext_microwave
        self._statusVariables['current_channel_config_name'] = self.current_channel_config_name
        self._statusVariables['sample_rate'] = self.sample_rate
        self._statusVariables['analogue_amplitude'] = self.analogue_amplitude
        self._statusVariables['interleave_on'] = self.interleave_on
        self._statusVariables['timer_interval'] = self.timer_interval
        self._statusVariables['alternating'] = self.alternating
        self._statusVariables['show_raw_data'] = self.show_raw_data
        self._statusVariables['show_laser_index'] = self.show_laser_index

    def request_init_values(self):
        """

        @return:
        """
        self.sigMeasurementRunningUpdated.emit(False, False)
        self.sigPulserRunningUpdated.emit(False)
        self.sigExtMicrowaveRunningUpdated.emit(False)
        self.sigFastCounterSettingsUpdated.emit(self.fast_counter_binwidth,
                                                self.fast_counter_record_length)
        self.sigPulseSequenceSettingsUpdated.emit(self.measurement_ticks_list,
                                                  self.number_of_lasers, self.sequence_length_s,
                                                  self.laser_ignore_list, self.alternating,
                                                  self.laser_trigger_delay_s)
        self.sigPulseGeneratorSettingsUpdated.emit(self.sample_rate,
                                                   self.current_channel_config_name,
                                                   self.analogue_amplitude, self.interleave_on)
        self.sigExtMicrowaveSettingsUpdated.emit(self.microwave_freq, self.microwave_power,
                                                 self.use_ext_microwave)
        self.sigLaserToShowUpdated.emit(self.show_laser_index, self.show_raw_data)
        self.sigElapsedTimeUpdated.emit(self.elapsed_time, self.elapsed_time_str)
        self.sigTimerIntervalUpdated.emit(self.timer_interval)
        self.sigAnalysisWindowsUpdated.emit(self.signal_start_bin, self.signal_width_bin,
                                            self.norm_start_bin, self.norm_width_bin)
        self.sigLoadedAssetUpdated.emit(self.loaded_asset_name)
        self.sigUploadedAssetsUpdated.emit(self._pulse_generator_device.get_uploaded_asset_names())
        self.sigSignalDataUpdated.emit(self.signal_plot_x, self.signal_plot_y, self.signal_plot_y2, self.measuring_error_plot_y, self.measuring_error_plot_y2)
        self.sigFitUpdated.emit('No Fit', self.signal_plot_x_fit, self.signal_plot_y_fit, {}, {})
        self.sigLaserDataUpdated.emit(self.laser_plot_x, self.laser_plot_y)
        return

    ############################################################################
    # Fast counter control methods
    ############################################################################
    def configure_fast_counter(self):
        """ Configure the fast counter and updates the actually set values in
            the class variables.
        """
        if self.fast_counter_gated:
            number_of_gates = self.number_of_lasers
        else:
            number_of_gates = 0

        actual_binwidth_s, actual_recordlength_s, actual_numofgates = self._fast_counter_device.configure(self.fast_counter_binwidth , self.fast_counter_record_length, number_of_gates)

        # use the actual parameters returned by the hardware
        self.fast_counter_binwidth = actual_binwidth_s
        self.fast_counter_record_length = actual_recordlength_s
        # update fast counter status variable
        self.fast_counter_status = self._fast_counter_device.get_status()
        return actual_binwidth_s, actual_recordlength_s, actual_numofgates

    def set_fast_counter_settings(self, bin_width_s, record_length_s):
        """

        @param bin_width_s:
        @param record_length_s:
        @return:
        """
        # get hardware constraints
        fc_constraints = self.get_fastcounter_constraints()
        # check and set bin width
        self.fast_counter_binwidth = bin_width_s
        # check and set record length
        self.fast_counter_record_length = record_length_s
        self.fast_counter_binwidth, self.fast_counter_record_length, num_of_gates = self.configure_fast_counter()
        # if self.fast_counter_gated:
        #    self.number_of_lasers = num_of_gates
        # emit update signal for master (GUI or other logic module)
        self.sigFastCounterSettingsUpdated.emit(self.fast_counter_binwidth,
                                                self.fast_counter_record_length)
        return self.fast_counter_binwidth, self.fast_counter_record_length

    def set_pulse_sequence_properties(self, measurement_ticks_list, number_of_lasers,
                                      sequence_length_s, laser_ignore_list, is_alternating,
                                      laser_trigger_delay_s):

        if is_alternating and len(measurement_ticks_list) != (
            number_of_lasers - len(laser_ignore_list)) / 2:
            self.log.warning('Number of measurement ticks ({0}) does not match the number of laser '
                             'pulses to analyze ({1}).'
                             ''.format(len(measurement_ticks_list),
                                       (number_of_lasers - len(laser_ignore_list))/2))
        elif not is_alternating and len(measurement_ticks_list) != (
        number_of_lasers - len(laser_ignore_list)):
            self.log.warning('Number of measurement ticks ({0}) does not match the number of laser '
                             'pulses to analyze ({1}).'
                             ''.format(len(measurement_ticks_list),
                                       number_of_lasers - len(laser_ignore_list)))
        self.measurement_ticks_list = measurement_ticks_list
        self.number_of_lasers = number_of_lasers
        self.sequence_length_s = sequence_length_s
        self.laser_ignore_list = laser_ignore_list
        self.alternating = is_alternating
        self.laser_trigger_delay_s = laser_trigger_delay_s
        if self.fast_counter_gated:
            self.set_fast_counter_settings(self.fast_counter_binwidth,
                                           self.fast_counter_record_length)
        # emit update signal for master (GUI or other logic module)
        self.sigPulseSequenceSettingsUpdated.emit(self.measurement_ticks_list,
                                                  self.number_of_lasers, self.sequence_length_s,
                                                  self.laser_ignore_list, self.alternating,
                                                  self.laser_trigger_delay_s)
        return self.measurement_ticks_list, self.number_of_lasers, self.sequence_length_s, \
               self.laser_ignore_list, self.alternating, self.laser_trigger_delay_s

    def get_fastcounter_constraints(self):
        """ Request the constrains from the hardware, in order to pass them
            to the GUI if necessary.

        @return: dict where the keys in it are predefined in the interface.
        """
        return self._fast_counter_device.get_constraints()

    def fast_counter_on(self):
        """Switching on the fast counter

        @return int: error code (0:OK, -1:error)
        """
        error_code = self._fast_counter_device.start_measure()
        self.fast_counter_status = self._fast_counter_device.get_status()
        return error_code

    def fast_counter_off(self):
        """Switching off the fast counter

        @return int: error code (0:OK, -1:error)
        """
        error_code = self._fast_counter_device.stop_measure()
        self.fast_counter_status = self._fast_counter_device.get_status()
        return error_code

    def fast_counter_pause(self):
        """Switching off the fast counter

        @return int: error code (0:OK, -1:error)
        """
        error_code = self._fast_counter_device.pause_measure()
        self.fast_counter_status = self._fast_counter_device.get_status()
        return error_code

    def fast_counter_continue(self):
        """Switching off the fast counter

        @return int: error code (0:OK, -1:error)
        """
        error_code = self._fast_counter_device.continue_measure()
        self.fast_counter_status = self._fast_counter_device.get_status()
        return error_code
    ############################################################################


    ############################################################################
    # Pulse generator control methods
    ############################################################################
    def pulse_generator_on(self):
        """Switching on the pulse generator. """
        err = self._pulse_generator_device.pulser_on()
        self.sigPulserRunningUpdated.emit(True)
        return err

    def pulse_generator_off(self):
        """Switching off the pulse generator. """
        err = self._pulse_generator_device.pulser_off()
        self.sigPulserRunningUpdated.emit(False)
        return err

    def get_pulser_constraints(self):
        """ Request the constrains from the pulse generator hardware.

        @return: dict where the keys in it are predefined in the interface.
        """
        return self._pulse_generator_device.get_constraints()

    def set_pulse_generator_settings(self, sample_rate_Hz, activation_config_name, amplitude_dict, use_interleave=None):
        """

        @param sample_rate_Hz:
        @param activation_config_name:
        @param amplitude_dict:
        @param use_interleave:
        @return:
        """
        # get hardware constraints
        pulser_constraints = self.get_pulser_constraints()
        # check and set sample rate
        samplerate_constr = pulser_constraints['sample_rate']
        if sample_rate_Hz > samplerate_constr['max'] or sample_rate_Hz < samplerate_constr['min']:
            self.log.error('Desired sample rate of {0:.0e} Hz not within pulse generator '
                           'constraints. Setting {1:.0e} Hz instead.'
                           ''.format(sample_rate_Hz, samplerate_constr['max']))
            sample_rate_Hz = samplerate_constr['max']
        self.sample_rate = self._pulse_generator_device.set_sample_rate(sample_rate_Hz)
        # check and set activation_config
        config_constr = pulser_constraints['activation_config']
        if activation_config_name not in config_constr:
            new_config_name = list(config_constr.keys())[0]
            self.log.error('Desired activation config "{0}" is no part of the pulse generator '
                           'constraints. Using "{1}" instead.'
                           ''.format(activation_config_name, new_config_name))
            activation_config_name = new_config_name
        activation_config = config_constr[activation_config_name]
        channel_activation = self.get_active_channels()
        for chnl in channel_activation:
            if chnl in activation_config:
                channel_activation[chnl] = True
            else:
                channel_activation[chnl] = False
        self._pulse_generator_device.set_active_channels(channel_activation)
        self.current_channel_config_name = activation_config_name
<<<<<<< HEAD
        # check and set analogue amplitude dict
        amplitude_constr = pulser_constraints['a_ch_amplitude']
        for chnl in amplitude_dict:
            if amplitude_dict[chnl] > amplitude_constr['max'] or amplitude_dict[chnl] < amplitude_constr['min']:
                self.log.error('Desired analogue voltage of {0} V for channel "{1}" is not within '
                               'pulse generator constraints. Using min voltage {2} V instead to '
                               'avoid damage.'
                               ''.format(amplitude_dict[chnl], chnl, amplitude_constr['min']))
                amplitude_dict[chnl] = amplitude_constr['min']
        self._pulse_generator_device.set_analog_level(amplitude=amplitude_dict)
        self.analogue_amplitude = amplitude_dict
        # check and set interleave
        if use_interleave is not None:
            self.interleave_on = self._pulse_generator_device.set_interleave(use_interleave)
        # emit update signal for master (GUI or other logic module)
        self.sigPulseGeneratorSettingsUpdated.emit(self.sample_rate,
                                                   self.current_channel_config_name,
                                                   self.analogue_amplitude, self.interleave_on)
        return self.sample_rate, self.current_channel_config_name, self.analogue_amplitude, self.interleave_on
=======
        return err

    def set_active_channels(self, ch=None):
        """ Set the active channels for the pulse generator hardware.

        @param dict ch: dictionary with keys being the string generic analog
                          and digital names and items being its boolean value.

        @return int: error code (0:OK, -1:error)

        Example for possible input:
            ch={'a_ch2': True, 'd_ch1': False, 'd_ch3': True, 'd_ch4': True}
        to activate analog channel 2 digital channel 3 and 4 and to deactivate
        digital channel 1.

        Additionally the variables which hold this values are updated in the
        logic.
        """
        if ch is None:
            ch = {}
        self._pulse_generator_device.set_active_channels(ch)
        return 0
>>>>>>> 99bc9f2f

    def get_active_channels(self):
        """ Get the currently active channels from the pulse generator hardware.

        @return dict: dictionary with keys being the channel string generic
                      names and items being boolean values.

        Additionally the variables which hold this values are updated in the
        logic.
        """
        active_channels = self._pulse_generator_device.get_active_channels()
        return active_channels

    def clear_pulser(self):
        """ Delete all loaded files in the device's current memory. """
        self.pulse_generator_off()
        err = self._pulse_generator_device.clear_all()
        self.loaded_asset_name = None
        self.sigLoadedAssetUpdated.emit(self.loaded_asset_name)
        return err

    def get_interleave(self):
        """ Get the interleave state.

        @return bool, state of the interleave, True=Interleave On, False=OFF
        """
        return self._pulse_generator_device.get_interleave()

    def upload_asset(self, asset_name):
        """ Upload an already sampled Ensemble or Sequence object to the device.
            Does NOT load it into channels.

        @param asset_name: string, name of the ensemble/sequence to upload
        """
        err = self._pulse_generator_device.upload_asset(asset_name)
        uploaded_assets = self._pulse_generator_device.get_uploaded_asset_names()
        self.sigUploadedAssetsUpdated.emit(uploaded_assets)
        return err

    def upload_sequence(self, seq_name):
        """ Upload a sequence and all its related files

        @param str seq_name: name of the sequence to be uploaded
        """
        current_sequence = self.get_pulse_sequence(seq_name)

        for ensemble_name in current_sequence.get_sampled_ensembles():
            self._pulse_generator_device.upload_asset(ensemble_name)
        err = self._pulse_generator_device.upload_asset(seq_name)
        uploaded_assets = self._pulse_generator_device.get_uploaded_asset_names()
        self.sigUploadedAssetsUpdated.emit(uploaded_assets)
        return err

    def has_sequence_mode(self):
        """ Retrieve from the hardware, whether sequence mode is present or not.

        @return bool: Sequence mode present = True, no sequence mode = False
        """
        return self._pulse_generator_device.has_sequence_mode()

    def load_asset(self, asset_name, load_dict=None):
        """ Loads a sequence or waveform to the specified channel of the pulsing device.
        Emmits a signal that the current sequence/ensemble (asset) has changed.

        @param Object asset_name: The name of the asset to be loaded
        @param dict load_dict:  a dictionary with keys being one of the available channel numbers
                                and items being the name of the already sampled waveform/sequence
                                files. Examples:
                                    {1: rabi_Ch1, 2: rabi_Ch2}
                                    {1: rabi_Ch2, 2: rabi_Ch1}
                                This parameter is optional. If an empty dict is given then the
                                channel association should be invoked from the sequence generation,
                                i.e. the filename appendix (_Ch1, _Ch2 etc.). Note that is not in
                                general an ambigous procedure!

        @return int: error code (0:OK, -1:error)
        """
<<<<<<< HEAD
        # stop the pulser hardware output if it is running
        self.pulse_generator_off()
=======
        if load_dict is None:
            load_dict = {}
>>>>>>> 99bc9f2f
        # load asset in channels
        err = self._pulse_generator_device.load_asset(asset_name, load_dict)
        # set the loaded_asset_name variable.
        self.loaded_asset_name = self._pulse_generator_device.get_loaded_asset()
        self.sigLoadedAssetUpdated.emit(self.loaded_asset_name)
        return err

    ############################################################################

    ############################################################################
    # External microwave control methods
    ############################################################################
    def microwave_on_off(self, switch_on):
        """

        @param switch_on:
        @return:
        """
        if switch_on:
            self._mycrowave_source_device.on()
            self.sigExtMicrowaveRunningUpdated.emit(True)
        else:
            self._mycrowave_source_device.off()
            self.sigExtMicrowaveRunningUpdated.emit(False)
        return

    def set_microwave_params(self, frequency=None, power=None, use_ext_mw=None):
        if frequency is not None:
            self.microwave_freq = frequency
        if power is not None:
            self.microwave_power = power
        if use_ext_mw is not None:
            self.use_ext_microwave = use_ext_mw
        if self.use_ext_microwave:
            self._mycrowave_source_device.set_cw(freq=frequency, power=power)
        self.sigExtMicrowaveSettingsUpdated.emit(self.microwave_freq, self.microwave_power,
                                                 self.use_ext_microwave)
        return

    ############################################################################


    def start_pulsed_measurement(self):
        """Start the analysis thread. """
        #FIXME: Describe the idea of how the measurement is intended to be run
        #       and how the used thread principle was used in this method (or
        #       will be use in another method).
        self.sigMeasurementRunningUpdated.emit(True, False)
        with self.threadlock:
            if self.getState() == 'idle':
<<<<<<< HEAD
                self.lock()
                self.elapsed_time = 0.0
                self.elapsed_time_str = '00:00:00:00'
                self.sigElapsedTimeUpdated.emit(self.elapsed_time, self.elapsed_time_str)
=======
                self.elapsed_time = 0.0
>>>>>>> 99bc9f2f
                # initialize plots
                self._initialize_plots()

                # start microwave generator
                if self.use_ext_microwave:
                    self.microwave_on_off(True)

                # start fast counter
                self.fast_counter_on()
                # start pulse generator
                self.pulse_generator_on()

                # set analysis_timer
                self.analysis_timer = QtCore.QTimer()
                self.analysis_timer.setSingleShot(False)
                self.analysis_timer.setInterval(int(1000. * self.timer_interval))
                self.analysis_timer.timeout.connect(self._pulsed_analysis_loop, QtCore.Qt.QueuedConnection)

<<<<<<< HEAD
=======
                self.lock()
>>>>>>> 99bc9f2f
                self.start_time = time.time()
                self.analysis_timer.start()
        return

    def _pulsed_analysis_loop(self):
        """ Acquires laser pulses from fast counter,
            calculates fluorescence signal and creates plots.
        """
        with self.threadlock:
            # calculate analysis windows
            sig_start = self.signal_start_bin
            sig_end = self.signal_start_bin + self.signal_width_bin
            norm_start = self.norm_start_bin
            norm_end = self.norm_start_bin + self.norm_width_bin
            conv_std_dev = self.conv_std_dev

            # analyze pulses and get data points for signal plot
            tmp_signal, self.laser_data, self.raw_data, tmp_error = self._pulse_analysis_logic._analyze_data(norm_start,
                                                                                                          norm_end,
                                                                                                          sig_start,
                                                                                                          sig_end,
                                                                                                          self.number_of_lasers,
                                                                                                          conv_std_dev)
            if len(self.laser_ignore_list) > 0:
                ignore_indices = self.laser_ignore_list
                if -1 in ignore_indices:
                    ignore_indices[ignore_indices.index(-1)] = len(ignore_indices) - 1
                tmp_signal = np.delete(tmp_signal, ignore_indices)
                tmp_error = np.delete(tmp_error, ignore_indices)
            if self.alternating:
                self.signal_plot_y = tmp_signal[::2]
                self.signal_plot_y2 = tmp_signal[1::2]
                self.measuring_error_plot_y = tmp_error[::2]
                self.measuring_error_plot_y2 = tmp_error[1::2]
            else:
                self.signal_plot_y = tmp_signal
                self.measuring_error_plot_y = tmp_error

            # set laser to show
            self.set_laser_to_show(self.show_laser_index, self.show_raw_data)

            # recalculate time
            self.elapsed_time = time.time() - self.start_time
            self.elapsed_time_str = ''
            self.elapsed_time_str += str(int(self.elapsed_time)//86400).zfill(2) + ':' # days
            self.elapsed_time_str += str(int(self.elapsed_time)//3600).zfill(2) + ':' # hours
            self.elapsed_time_str += str(int(self.elapsed_time)//60).zfill(2) + ':' # minutes
            self.elapsed_time_str += str(int(self.elapsed_time) % 60).zfill(2) # seconds

            # emit signals
            self.sigElapsedTimeUpdated.emit(self.elapsed_time, self.elapsed_time_str)
            self.sigSignalDataUpdated.emit(self.signal_plot_x, self.signal_plot_y,
                                           self.signal_plot_y2, self.measuring_error_plot_y,
                                          self.measuring_error_plot_y2)
            return

    def set_laser_to_show(self, laser_index, show_raw_data):
        """

        @param laser_index:
        @param show_raw_data:
        @return:
        """
        self.show_raw_data = show_raw_data
        self.show_laser_index = laser_index
        if show_raw_data:
            if self.fast_counter_gated:
                if laser_index > 0:
                    self.laser_plot_y = self.raw_data[laser_index - 1]
                else:
                    self.laser_plot_y = np.sum(self.raw_data, 0)
            else:
                self.laser_plot_y = self.raw_data
        else:
            if laser_index > 0:
                self.laser_plot_y = self.laser_data[laser_index - 1]
            else:
                self.laser_plot_y = np.sum(self.laser_data, 0)

        self.laser_plot_x = np.arange(1, len(self.laser_plot_y) + 1)

        self.sigLaserToShowUpdated.emit(self.show_laser_index, self.show_raw_data)
        self.sigLaserDataUpdated.emit(self.laser_plot_x, self.laser_plot_y)
        return self.laser_plot_x, self.laser_plot_y

    def stop_pulsed_measurement(self):
        """ Stop the measurement
          @return int: error code (0:OK, -1:error)
        """
        if self.getState() == 'locked':
            #stopping and disconnecting the timer
            self.analysis_timer.stop()
            self.analysis_timer.timeout.disconnect()
            self.analysis_timer = None

            self.manually_pull_data()

            self.fast_counter_off()
            self.pulse_generator_off()

            if self.use_ext_microwave:
                self.microwave_on_off(False)

            self.unlock()
        self.sigMeasurementRunningUpdated.emit(False, False)
        return

    def pause_pulsed_measurement(self):
        """ Pauses the measurement
          @return int: error code (0:OK, -1:error)
        """
        with self.threadlock:
            if self.getState() == 'locked':
                #pausing the timer
                self.analysis_timer.stop()

                self.fast_counter_pause()
                self.pulse_generator_off()

                if self.use_ext_microwave:
                    self.microwave_on_off(False)

                self.unlock()
        self.sigMeasurementRunningUpdated.emit(True, True)
        return 0

    def continue_pulsed_measurement(self):
        """ Continues the measurement
          @return int: error code (0:OK, -1:error)
        """
        with self.threadlock:
            #if self.getState() == 'pause':

            if self.use_ext_microwave:
                self.microwave_on_off(True)

            self.fast_counter_continue()
            self.pulse_generator_on()

            #unpausing the timer
            self.analysis_timer.start()

            self.lock()
        self.sigMeasurementRunningUpdated.emit(True, False)
        return 0

    def set_timer_interval(self, interval):
        """ Change the interval of the timer

        @param int interval: Interval of the timer in s

        """
        with self.threadlock:
            self.timer_interval = interval
            if self.analysis_timer is not None:
                self.analysis_timer.setInterval(int(1000. * self.timer_interval))
        self.sigTimerIntervalUpdated.emit(self.timer_interval)
        return

    def manually_pull_data(self):
        """ Analyse and display the data
        """
        if self.getState() == 'locked':
            self._pulsed_analysis_loop()
        return

    def set_analysis_windows(self, signal_start_bin, signal_width_bins, norm_start_bin,
                             norm_width_bins):
        """

        @param signal_start_bin:
        @param signal_width_bins:
        @param norm_start_bin:
        @param norm_width_bins:
        @return:
        """
        with self.threadlock:
            self.signal_start_bin = signal_start_bin
            self.signal_width_bin = signal_width_bins
            self.norm_start_bin = norm_start_bin
            self.norm_width_bin = norm_width_bins
        self.sigAnalysisWindowsUpdated.emit(signal_start_bin, signal_width_bins, norm_start_bin,
                                            norm_width_bins)
        return signal_start_bin, signal_width_bins, norm_start_bin, norm_width_bins

    def analysis_method_changed(self, gaussfilt_std_dev):
        """

        @param gaussfilt_std_dev:
        @return:
        """
        with self.threadlock:
            self.conv_std_dev = gaussfilt_std_dev
        self.sigAnalysisMethodUpdated.emit(self.conv_std_dev)
        return

    def _initialize_plots(self):
        """
        Initializing the signal, error and laser plot data.
        """
        self.signal_plot_x = self.measurement_ticks_list
        self.signal_plot_y = np.zeros(len(self.measurement_ticks_list))
        self.signal_plot_y2 = np.zeros(len(self.measurement_ticks_list))
        self.measuring_error_plot_y = np.zeros(len(self.measurement_ticks_list), dtype=float)
        self.measuring_error_plot_y2 = np.zeros(len(self.measurement_ticks_list), dtype=float)
        number_of_bins = int(self.fast_counter_record_length / self.fast_counter_binwidth)
        self.laser_plot_x = np.arange(1, number_of_bins + 1, dtype=int)
        self.laser_plot_y = np.zeros(number_of_bins, dtype=int)

        self.sigSignalDataUpdated.emit(self.signal_plot_x, self.signal_plot_y, self.signal_plot_y2,
                                       self.measuring_error_plot_y, self.measuring_error_plot_y2)
        self.sigLaserDataUpdated.emit(self.laser_plot_x, self.laser_plot_y)
        return

    def _save_data(self, tag=None):
        #####################################################################
        ####                Save extracted laser pulses                  ####
        #####################################################################
        filepath = self._save_logic.get_path_for_module(module_name='PulsedMeasurement')
        timestamp = datetime.datetime.now()

        if tag is not None and len(tag) > 0:
            filelabel = tag + '_laser_pulses'
        else:
            filelabel = 'laser_pulses'
        # prepare the data in a dict or in an OrderedDict:
        data = OrderedDict()
        data['Signal (counts)'] = self.laser_data.transpose()
        # write the parameters:
        parameters = OrderedDict()
        parameters['Bin size (ns)'] = self.fast_counter_binwidth*1e9
        parameters['laser length (ns)'] = self.fast_counter_binwidth*1e9 * self.laser_plot_x.size

        self._save_logic.save_data(data, filepath, parameters=parameters, filelabel=filelabel,
                                   timestamp=timestamp, as_text=True, precision=':')
                                   #, as_xml=False, precision=None, delimiter=None)

        #####################################################################
        ####                Save measurement data                        ####
        #####################################################################
        if tag is not None and len(tag) > 0:
            filelabel = tag + '_pulsed_measurement'
        else:
            filelabel = 'pulsed_measurement'

        # prepare the data in a dict or in an OrderedDict:
        data = OrderedDict()
        if self.alternating:
            data['Tau (ns), Signal (norm.), Signal2 (norm.)'] = np.array(self.signal_plot_x,
                                                                         self.signal_plot_y,
                                                                         self.signal_plot_y2).transpose()
        else:
            data['Tau (ns), Signal (norm.)'] = np.array(self.signal_plot_x,
                                                        self.signal_plot_y).transpose()
        # write the parameters:
        parameters = OrderedDict()
        parameters['Bin size (ns)'] = self.fast_counter_binwidth*1e9
        parameters['Number of laser pulses'] = self.number_of_lasers
        parameters['Signal start (bin)'] = self.signal_start_bin
        parameters['Signal width (bins)'] = self.signal_width_bin
        parameters['Normalization start (bin)'] = self.norm_start_bin
        parameters['Normalization width (bins)'] = self.norm_width_bin
        parameters['Standard deviation of gaussian convolution'] = self.conv_std_dev
        # Prepare the figure to save as a "data thumbnail"
        plt.style.use(self._save_logic.mpl_qd_style)
        fig, ax1 = plt.subplots()
        ax1.plot(self.signal_plot_x, self.signal_plot_y)
        if self.alternating:
            ax1.plot(self.signal_plot_x, self.signal_plot_y2)
        ax1.set_xlabel('x-axis')
        ax1.set_ylabel('norm. sig (a.u.)')
        # ax1.set_xlim(self.plot_domain)
        # ax1.set_ylim(self.plot_range)
        fig.tight_layout()

        self._save_logic.save_data(data, filepath, parameters=parameters, filelabel=filelabel,
                                   timestamp=timestamp, as_text=True, plotfig=fig, precision=':.6f')
        plt.close(fig)

        #####################################################################
        ####                Save raw data timetrace                      ####
        #####################################################################
        if tag is not None and len(tag) > 0:
            filelabel = tag + '_raw_timetrace'
        else:
            filelabel = 'raw_timetrace'

        # prepare the data in a dict or in an OrderedDict:
        data = OrderedDict()
        data['Signal (counts)'] = self.raw_data.transpose()
        # write the parameters:
        parameters = OrderedDict()
        parameters['Is counter gated?'] = self.fast_counter_gated
        parameters['Is alternating?'] = self.alternating
        parameters['Bin size (ns)'] = self.fast_counter_binwidth*1e9
        parameters['Number of laser pulses'] = self.number_of_lasers
        parameters['laser length (ns)'] = self.fast_counter_binwidth*1e9 * self.laser_plot_x.size
        parameters['Measurement Ticks start'] = self.measurement_ticks_list[0]
        parameters['Measurement Ticks increment'] = (self.measurement_ticks_list[-1] -
                                                     self.measurement_ticks_list[0]) / (
                                                    len(self.measurement_ticks_list) - 1)


        self._save_logic.save_data(data, filepath, parameters=parameters,
                                   filelabel=filelabel, timestamp=timestamp,
                                   as_text=True, precision=':')#, as_xml=False, precision=None, delimiter=None)
        return

    def compute_fft(self):
        """ Computing the fourier transform of the data.

        @return tuple (fft_x, fft_y):
                    fft_x: the frequencies for the FT
                    fft_y: the FT spectrum

        Pay attention that the return values of the FT have only half of the
        entries compared to the used signal input.

        In general, a window function should be applied to the time domain data
        before calculating the FT, to reduce spectral leakage. The Hann window
        for instance is almost never a bad choice. Use it like:
            y_ft = np.fft.fft(y_signal * np.hanning(len(y_signal)))

        Keep always in mind the relation for the Fourier transform:
            T = delta_t * N_samples
        where delta_t is the distance between the time points and N_samples are
        the amount of points in the time domain. Consequently the sample rate is
            f_samplerate = T / N_samples

        Keep in mind that the FT returns value from 0 to f_samplerate, or
        equivalently -f_samplerate/2 to f_samplerate/2.


        """
        # Make a baseline correction to avoid a constant offset near zero
        # frequencies:
        mean_y = sum(self.signal_plot_y) / len(self.signal_plot_y)
        corrected_y = self.signal_plot_y - mean_y

        # The absolute values contain the fourier transformed y values
        fft_y = np.abs(np.fft.fft(corrected_y))

        # Due to the sampling theorem you can only identify frequencies at half
        # of the sample rate, therefore the FT contains an almost symmetric
        # spectrum (the asymmetry results from aliasing effects). Therefore take
        # the half of the values for the display.
        middle = int((len(corrected_y)+1)//2)

        # sample spacing of x_axis, if x is a time axis than it corresponds to a
        # timestep:
        x_spacing = np.round(self.signal_plot_x[-1] - self.signal_plot_x[-2], 12)

        # use the helper function of numpy to calculate the x_values for the
        # fourier space. That function will handle an occuring devision by 0:
        fft_x = np.fft.fftfreq(len(corrected_y), d=x_spacing)

        return abs(fft_x[:middle]), fft_y[:middle]

    def get_fit_functions(self):
        """Giving the available fit functions

        @return list of strings with all available fit functions

        """
        return ['No Fit', 'Sine', 'Cos_FixedPhase', 'Lorentian (neg)' , 'Lorentian (pos)', 'N14',
                'N15', 'Stretched Exponential', 'Exponential', 'XY8']


    def do_fit(self, fit_function, x_data=None, y_data=None,
               fit_granularity_fact=10):
        """Performs the chosen fit on the measured data.

        @param string fit_function: name of the chosen fit function

        @return float array pulsed_fit_x: Array containing the x-values of the fit
        @return float array pulsed_fit_y: Array containing the y-values of the fit
        @return str array pulsed_fit_result: String containing the fit parameters displayed in a nice form
        @return dict param_dict: a dictionary containing the fit result
        """

        # compute x-axis for fit:
        if x_data is None:
            x_data = self.signal_plot_x

        if y_data is None:
            y_data = self.signal_plot_y

        num_fit_points = int(fit_granularity_fact*len(x_data))
        pulsed_fit_x = np.linspace(start=x_data[0], stop=x_data[-1], num=num_fit_points)
        result = None

        # set the keyword arguments, which will be passed to the fit.
        kwargs = {'axis': x_data,
                  'data': y_data,
                  'add_parameters': None}

        param_dict = OrderedDict()

        if fit_function == 'No Fit':
            pulsed_fit_y = np.zeros(len(pulsed_fit_x), dtype=float)

        elif fit_function in ('Sine', 'Cos_FixedPhase'):
            update_dict = {}
            if fit_function == 'Cos_FixedPhase':
                # set some custom defined constraints for this module and for
                # this fit:
                update_dict['phase'] = {'vary': False, 'value': np.pi/2.}
                update_dict['amplitude'] = {'min': 0.0}

                # add to the keywords dictionary
                kwargs['add_parameters'] = update_dict

            result = self._fit_logic.make_sine_fit(**kwargs)
            sine, params = self._fit_logic.make_sine_model()
            pulsed_fit_y = sine.eval(x=pulsed_fit_x, params=result.params)

            param_dict['Contrast'] = {'value': np.abs(2*result.params['amplitude'].value*100),
                                      'error': np.abs(2 * result.params['amplitude'].stderr*100),
                                      'unit' : '%'}
            param_dict['Frequency'] = {'value': result.params['frequency'].value,
                                       'error': result.params['frequency'].stderr,
                                       'unit' : 'Hz'}

            # use proper error propagation formula:
            error_per = 1/(result.params['frequency'].value)**2
            error_per = error_per * result.params['frequency'].stderr

            param_dict['Period'] = {'value': 1/result.params['frequency'].value,
                                    'error': error_per,
                                    'unit' : 's'}
            param_dict['Phase'] = {'value': result.params['phase'].value/np.pi *180,
                                   'error': result.params['phase'].stderr/np.pi *180,
                                   'unit' : '°'}
            param_dict['Offset'] = {'value': result.params['offset'].value,
                                    'error': result.params['offset'].stderr,
                                    'unit' : 'norm. signal'}

        elif fit_function == 'Lorentian (neg)':

            result = self._fit_logic.make_lorentzian_fit(**kwargs)
            lorentzian, params = self._fit_logic.make_lorentzian_model()
            pulsed_fit_y = lorentzian.eval(x=pulsed_fit_x, params=result.params)

            param_dict['Minimum'] = {'value': result.params['center'].value,
                                     'error': result.params['center'].stderr,
                                     'unit' : 's'}
            param_dict['Linewidth'] = {'value': result.params['fwhm'].value,
                                       'error': result.params['fwhm'].stderr,
                                       'unit' : 's'}

            cont = result.params['amplitude'].value
            cont = cont/(-1*np.pi*result.params['sigma'].value*result.params['c'].value)

            # use gaussian error propagation for error calculation:
            cont_err = np.sqrt(
                  (cont / result.params['amplitude'].value * result.params['amplitude'].stderr)**2
                + (cont / result.params['sigma'].value * result.params['sigma'].stderr)**2
                + (cont / result.params['c'].value * result.params['c'].stderr)**2)

            param_dict['Contrast'] = {'value': cont*100,
                                      'error': cont_err*100,
                                      'unit' : '%'}


        elif fit_function == 'Lorentian (pos)':

            result = self._fit_logic.make_lorentzianpeak_fit(**kwargs)
            lorentzian, params = self._fit_logic.make_lorentzian_model()
            pulsed_fit_y = lorentzian.eval(x=pulsed_fit_x, params=result.params)

            param_dict['Maximum'] = {'value': result.params['center'].value,
                                     'error': result.params['center'].stderr,
                                     'unit' : 's'}
            param_dict['Linewidth'] = {'value': result.params['fwhm'].value,
                                       'error': result.params['fwhm'].stderr,
                                       'unit' : 's'}

            cont = result.params['amplitude'].value
            cont = cont/(-1*np.pi*result.params['sigma'].value*result.params['c'].value)
            param_dict['Contrast'] = {'value': cont*100,
                                      'unit' : '%'}

        elif fit_function == 'N14':

            result = self._fit_logic.make_N14_fit(**kwargs)
            fitted_function, params = self._fit_logic.make_multiplelorentzian_model(no_of_lor=3)
            pulsed_fit_y = fitted_function.eval(x=pulsed_fit_x, params=result.params)

            param_dict['Freq. 0'] = {'value': result.params['lorentz0_center'].value,
                                     'error': result.params['lorentz0_center'].stderr,
                                     'unit' : 'Hz'}
            param_dict['Freq. 1'] = {'value': result.params['lorentz1_center'].value,
                                     'error': result.params['lorentz1_center'].stderr,
                                     'unit' : 'Hz'}
            param_dict['Freq. 2'] = {'value': result.params['lorentz2_center'].value,
                                     'error': result.params['lorentz2_center'].stderr,
                                     'unit' : 'Hz'}

            cont0 = result.params['lorentz0_amplitude'].value
            cont0 = cont0/(-1*np.pi*result.params['lorentz0_sigma'].value*result.params['c'].value)

            # use gaussian error propagation for error calculation:
            cont0_err = np.sqrt(
                  (cont0 / result.params['lorentz0_amplitude'].value * result.params['lorentz0_amplitude'].stderr) ** 2
                + (cont0 / result.params['lorentz0_sigma'].value * result.params['lorentz0_sigma'].stderr) ** 2
                + (cont0 / result.params['c'].value * result.params['c'].stderr) ** 2)

            param_dict['Contrast 0'] = {'value': cont0*100,
                                        'error': cont0_err*100,
                                        'unit' : '%'}

            cont1 = result.params['lorentz1_amplitude'].value
            cont1 = cont1/(-1*np.pi*result.params['lorentz1_sigma'].value*result.params['c'].value)

            # use gaussian error propagation for error calculation:
            cont1_err = np.sqrt(
                  (cont1 / result.params['lorentz1_amplitude'].value * result.params['lorentz1_amplitude'].stderr) ** 2
                + (cont1 / result.params['lorentz1_sigma'].value * result.params['lorentz1_sigma'].stderr) ** 2
                + (cont1 / result.params['c'].value * result.params['c'].stderr) ** 2)

            param_dict['Contrast 1'] = {'value': cont1*100,
                                        'error': cont1_err*100,
                                        'unit' : '%'}

            cont2 = result.params['lorentz2_amplitude'].value
            cont2 = cont2/(-1*np.pi*result.params['lorentz2_sigma'].value*result.params['c'].value)

            # use gaussian error propagation for error calculation:
            cont2_err = np.sqrt(
                  (cont2 / result.params['lorentz2_amplitude'].value * result.params['lorentz2_amplitude'].stderr) ** 2
                + (cont2 / result.params['lorentz2_sigma'].value * result.params['lorentz2_sigma'].stderr) ** 2
                + (cont2 / result.params['c'].value * result.params['c'].stderr) ** 2)

            param_dict['Contrast 2'] = {'value': cont2*100,
                                        'error': cont2_err*100,
                                        'unit' : '%'}

        elif fit_function =='N15':

            result = self._fit_logic.make_N15_fit(**kwargs)
            fitted_function, params = self._fit_logic.make_multiplelorentzian_model(no_of_lor=2)
            pulsed_fit_y = fitted_function.eval(x=pulsed_fit_x, params=result.params)

            param_dict['Freq. 0'] = {'value': result.params['lorentz0_center'].value,
                                     'error': result.params['lorentz0_center'].stderr,
                                     'unit' : 'Hz'}
            param_dict['Freq. 1'] = {'value': result.params['lorentz1_center'].value,
                                     'error': result.params['lorentz1_center'].stderr,
                                     'unit' : 'Hz'}

            cont0 = result.params['lorentz0_amplitude'].value
            cont0 = cont0/(-1*np.pi*result.params['lorentz0_sigma'].value*result.params['c'].value)

            # use gaussian error propagation for error calculation:
            cont0_err = np.sqrt(
                  (cont0 / result.params['lorentz0_amplitude'].value * result.params['lorentz0_amplitude'].stderr) ** 2
                + (cont0 / result.params['lorentz0_sigma'].value * result.params['lorentz0_sigma'].stderr) ** 2
                + (cont0 / result.params['c'].value * result.params['c'].stderr) ** 2)

            param_dict['Contrast 0'] = {'value': cont0*100,
                                        'error': cont0_err*100,
                                        'unit' : '%'}

            cont1 = result.params['lorentz1_amplitude'].value
            cont1 = cont1/(-1*np.pi*result.params['lorentz1_sigma'].value*result.params['c'].value)

            # use gaussian error propagation for error calculation:
            cont1_err = np.sqrt(
                  (cont1 / result.params['lorentz1_amplitude'].value * result.params['lorentz1_amplitude'].stderr) ** 2
                + (cont1 / result.params['lorentz1_sigma'].value * result.params['lorentz1_sigma'].stderr) ** 2
                + (cont1 / result.params['c'].value * result.params['c'].stderr) ** 2)

            param_dict['Contrast 1'] = {'value': cont1*100,
                                        'error': cont1_err*100,
                                        'unit' : '%'}

        elif fit_function =='Stretched Exponential':
            self.log.warning('Stretched Exponential not yet implemented.')
            pulsed_fit_x = []
            pulsed_fit_y = []

        elif fit_function =='Exponential':
            self.log.warning('Exponential not yet implemented.')
            pulsed_fit_x = []
            pulsed_fit_y = []

        elif fit_function =='XY8':
            self.log.warning('XY8 not yet implemented')
            pulsed_fit_x = []
            pulsed_fit_y = []
        else:
            self.log.warning('The Fit Function "{0}" is not implemented to '
                    'be used in the Pulsed Measurement Logic. Correct that! '
                    'Fit Call will be skipped and Fit Function will be set '
                    'to "No Fit".'.format(fit_function))
            pulsed_fit_x = []
            pulsed_fit_y = []

        self.signal_plot_x_fit = pulsed_fit_x
        self.signal_plot_y_fit = pulsed_fit_y

        self.sigFitUpdated.emit(fit_function, self.signal_plot_x_fit, self.signal_plot_y_fit,
                                param_dict, result)

        return pulsed_fit_x, pulsed_fit_y, param_dict, result<|MERGE_RESOLUTION|>--- conflicted
+++ resolved
@@ -487,7 +487,6 @@
                 channel_activation[chnl] = False
         self._pulse_generator_device.set_active_channels(channel_activation)
         self.current_channel_config_name = activation_config_name
-<<<<<<< HEAD
         # check and set analogue amplitude dict
         amplitude_constr = pulser_constraints['a_ch_amplitude']
         for chnl in amplitude_dict:
@@ -507,30 +506,6 @@
                                                    self.current_channel_config_name,
                                                    self.analogue_amplitude, self.interleave_on)
         return self.sample_rate, self.current_channel_config_name, self.analogue_amplitude, self.interleave_on
-=======
-        return err
-
-    def set_active_channels(self, ch=None):
-        """ Set the active channels for the pulse generator hardware.
-
-        @param dict ch: dictionary with keys being the string generic analog
-                          and digital names and items being its boolean value.
-
-        @return int: error code (0:OK, -1:error)
-
-        Example for possible input:
-            ch={'a_ch2': True, 'd_ch1': False, 'd_ch3': True, 'd_ch4': True}
-        to activate analog channel 2 digital channel 3 and 4 and to deactivate
-        digital channel 1.
-
-        Additionally the variables which hold this values are updated in the
-        logic.
-        """
-        if ch is None:
-            ch = {}
-        self._pulse_generator_device.set_active_channels(ch)
-        return 0
->>>>>>> 99bc9f2f
 
     def get_active_channels(self):
         """ Get the currently active channels from the pulse generator hardware.
@@ -591,7 +566,7 @@
         """
         return self._pulse_generator_device.has_sequence_mode()
 
-    def load_asset(self, asset_name, load_dict=None):
+    def load_asset(self, asset_name, load_dict={}):
         """ Loads a sequence or waveform to the specified channel of the pulsing device.
         Emmits a signal that the current sequence/ensemble (asset) has changed.
 
@@ -608,13 +583,8 @@
 
         @return int: error code (0:OK, -1:error)
         """
-<<<<<<< HEAD
         # stop the pulser hardware output if it is running
         self.pulse_generator_off()
-=======
-        if load_dict is None:
-            load_dict = {}
->>>>>>> 99bc9f2f
         # load asset in channels
         err = self._pulse_generator_device.load_asset(asset_name, load_dict)
         # set the loaded_asset_name variable.
@@ -665,14 +635,10 @@
         self.sigMeasurementRunningUpdated.emit(True, False)
         with self.threadlock:
             if self.getState() == 'idle':
-<<<<<<< HEAD
                 self.lock()
                 self.elapsed_time = 0.0
                 self.elapsed_time_str = '00:00:00:00'
                 self.sigElapsedTimeUpdated.emit(self.elapsed_time, self.elapsed_time_str)
-=======
-                self.elapsed_time = 0.0
->>>>>>> 99bc9f2f
                 # initialize plots
                 self._initialize_plots()
 
@@ -691,10 +657,6 @@
                 self.analysis_timer.setInterval(int(1000. * self.timer_interval))
                 self.analysis_timer.timeout.connect(self._pulsed_analysis_loop, QtCore.Qt.QueuedConnection)
 
-<<<<<<< HEAD
-=======
-                self.lock()
->>>>>>> 99bc9f2f
                 self.start_time = time.time()
                 self.analysis_timer.start()
         return
