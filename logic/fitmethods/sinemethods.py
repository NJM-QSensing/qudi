--- conflicted
+++ resolved
@@ -676,37 +676,7 @@
         self.log.error('The sineexponentialdecayoffset fit did not work.\n'
                        'Error message: {0}'.format(result.message))
 
-<<<<<<< HEAD
     result.result_str_dict = self._create_result_str_dict(result, units)
-=======
-    if units is None:
-        units = ['arb. unit', 'arb. unit']
-
-    result_str_dict = dict()
-
-    result_str_dict['Period'] = {'value': 1./result.params['frequency'].value,
-                                 'error': 1./result.params['frequency'].stderr,
-                                 'unit': units[0]}
-    result_str_dict['Amplitude'] = {'value': result.params['amplitude'].value,
-                                    'error': result.params['amplitude'].stderr,
-                                    'unit': units[1]}
-    result_str_dict['Phase'] = {'value': result.params['phase'].value,
-                                'error': result.params['phase'].stderr,
-                                'unit': 'deg'}
-    result_str_dict['Offset'] = {'value': result.params['offset'].value,
-                                 'error': result.params['offset'].stderr,
-                                 'unit': units[1]}
-
-    result_str_dict['Lifetime'] = {'value': result.params['lifetime'].value,
-                                 'error': result.params['lifetime'].stderr,
-                                 'unit': units[0]}
-
-    result_str_dict['Beta'] = {'value': result.params['beta'].value,
-                                   'error': result.params['beta'].stderr,
-                                   'unit': ''}
-
-    result.result_str_dict = result_str_dict
->>>>>>> 10d5a234
 
     return result
 
@@ -834,34 +804,6 @@
 
     result.result_str_dict = self._create_result_str_dict(result, units)
 
-    if units is None:
-        units = ['arb. unit', 'arb. unit']
-
-    result_str_dict = dict()
-
-    result_str_dict['Period'] = {'value': 1./result.params['frequency'].value,
-                                 'error': 1./result.params['frequency'].stderr,
-                                 'unit': units[0]}
-    result_str_dict['Amplitude'] = {'value': result.params['amplitude'].value,
-                                    'error': result.params['amplitude'].stderr,
-                                    'unit': units[1]}
-    result_str_dict['Phase'] = {'value': result.params['phase'].value,
-                                'error': result.params['phase'].stderr,
-                                'unit': 'deg'}
-    result_str_dict['Offset'] = {'value': result.params['offset'].value,
-                                 'error': result.params['offset'].stderr,
-                                 'unit': units[1]}
-
-    result_str_dict['Lifetime'] = {'value': result.params['lifetime'].value,
-                                 'error': result.params['lifetime'].stderr,
-                                 'unit': units[0]}
-
-    result_str_dict['Beta'] = {'value': result.params['beta'].value,
-                                   'error': result.params['beta'].stderr,
-                                   'unit': ''}
-
-    result.result_str_dict = result_str_dict
-
     return result
 
 def estimate_sinestretchedexponentialdecay(self, x_axis, data, params):
@@ -919,44 +861,7 @@
                          'Error message: {}'.format(str(result.message)))
         result = two_sine_offset.fit(data, x=x_axis, params=params)
 
-<<<<<<< HEAD
     result.result_str_dict = self._create_result_str_dict(result, units)
-=======
-    if units is None:
-        units = ['arb. unit', 'arb. unit']
-
-    result_str_dict = dict()  # create result string for gui or OrderedDict()
-
-    result_str_dict['Period 1'] = {'value': 1. / result.params['s1_frequency'].value,
-                                   'error': 1. / result.params['s1_frequency'].stderr,
-                                   'unit': units[0]}
-
-    result_str_dict['Period 2'] = {'value': 1. / result.params['s2_frequency'].value,
-                                   'error': 1. / result.params['s2_frequency'].stderr,
-                                   'unit': units[0]}
-
-    result_str_dict['Amplitude 1'] = {'value': result.params['s1_amplitude'].value,
-                                      'error': result.params['s1_amplitude'].stderr,
-                                      'unit': units[1]}
-
-    result_str_dict['Amplitude 2'] = {'value': result.params['s2_amplitude'].value,
-                                      'error': result.params['s2_amplitude'].stderr,
-                                      'unit': units[1]}
-
-    result_str_dict['Phase 1'] = {'value': result.params['s1_phase'].value,
-                                  'error': result.params['s1_phase'].stderr,
-                                  'unit': 'deg'}
-
-    result_str_dict['Phase 2'] = {'value': result.params['s2_phase'].value,
-                                  'error': result.params['s2_phase'].stderr,
-                                  'unit': 'deg'}
-
-    result_str_dict['Offset'] = {'value': result.params['offset'].value,
-                                 'error': result.params['offset'].stderr,
-                                 'unit': units[1]}
-
-    result.result_str_dict = result_str_dict
->>>>>>> 10d5a234
 
     return result
 
@@ -1037,48 +942,7 @@
                          'Error message: {}'.format(str(result.message)))
         result = two_sine_exp_decay_offset.fit(data, x=x_axis, params=params)
 
-<<<<<<< HEAD
     result.result_str_dict = self._create_result_str_dict(result, units)
-=======
-    if units is None:
-        units = ['arb. unit', 'arb. unit']
-
-    result_str_dict = dict()  # create result string for gui or OrderedDict()
-
-    result_str_dict['Period 1'] = {'value': 1. / result.params['s1_frequency'].value,
-                                   'error': 1. / result.params['s1_frequency'].stderr,
-                                   'unit': units[0]}
-
-    result_str_dict['Period 2'] = {'value': 1. / result.params['s2_frequency'].value,
-                                   'error': 1. / result.params['s2_frequency'].stderr,
-                                   'unit': units[0]}
-
-    result_str_dict['Amplitude 1'] = {'value': result.params['s1_amplitude'].value,
-                                      'error': result.params['s1_amplitude'].stderr,
-                                      'unit': units[1]}
-
-    result_str_dict['Amplitude 2'] = {'value': result.params['s2_amplitude'].value,
-                                      'error': result.params['s2_amplitude'].stderr,
-                                      'unit': units[1]}
-
-    result_str_dict['Phase 1'] = {'value': result.params['s1_phase'].value,
-                                  'error': result.params['s1_phase'].stderr,
-                                  'unit': 'deg'}
-
-    result_str_dict['Phase 2'] = {'value': result.params['s2_phase'].value,
-                                  'error': result.params['s2_phase'].stderr,
-                                  'unit': 'deg'}
-
-    result_str_dict['Offset'] = {'value': result.params['offset'].value,
-                                 'error': result.params['offset'].stderr,
-                                 'unit': units[1]}
-
-    result_str_dict['Lifetime'] = {'value': result.params['lifetime'].value,
-                                 'error': result.params['lifetime'].stderr,
-                                 'unit': units[0]}
-
-    result.result_str_dict = result_str_dict
->>>>>>> 10d5a234
 
     return result
 
@@ -1131,12 +995,7 @@
 # Sum of two individual Sinus exponential decays (and offset) #
 ###############################################################
 
-<<<<<<< HEAD
-def make_sinedoublewithtwoexpdecay_fit(self, x_axis, data, estimator, units=None,
-                                       add_params=None):
-=======
 def make_sinedoublewithtwoexpdecay_fit(self, x_axis, data, estimator, units=None, add_params=None): #Problem with stderr: x.stderr will always be 0 for this model
->>>>>>> 10d5a234
     """ Perform a two sine with two exponential decay and offset fit on the
         provided data.
 
@@ -1166,44 +1025,7 @@
                          'Error message: {}'.format(str(result.message)))
         result = two_sine_two_exp_decay_offset.fit(data, x=x_axis, params=params)
 
-<<<<<<< HEAD
     result.result_str_dict = self._create_result_str_dict(result, units)
-=======
-    if units is None:
-        units = ['arb. unit', 'arb. unit']
-
-    result_str_dict = dict()  # create result string for gui or OrderedDict()
-
-    result_str_dict['Period 1'] = {'value': 1. / result.params['e1_frequency'].value,
-                                                                      'unit': units[0]}
-
-    result_str_dict['Period 2'] = {'value': 1. / result.params['e2_frequency'].value,
-                                                                     'unit': units[0]}
-
-    result_str_dict['Amplitude 1'] = {'value': result.params['e1_amplitude'].value,
-                                                                            'unit': units[1]}
-
-    result_str_dict['Amplitude 2'] = {'value': result.params['e2_amplitude'].value,
-                                                                           'unit': units[1]}
-
-    result_str_dict['Phase 1'] = {'value': result.params['e1_phase'].value,
-                                                                    'unit': 'deg'}
-
-    result_str_dict['Phase 2'] = {'value': result.params['e2_phase'].value,
-                                                                    'unit': 'deg'}
-
-    result_str_dict['Lifetime 1'] = {'value': result.params['e1_lifetime'].value,
-                                                                  'unit': units[0]}
-
-    result_str_dict['Lifetime 2'] = {'value': result.params['e1_lifetime'].value,
-                                                                  'unit': units[0]}
-
-
-    result_str_dict['Offset'] = {'value': result.params['offset'].value,
-                                                                  'unit': units[1]}
-
-    result.result_str_dict = result_str_dict
->>>>>>> 10d5a234
 
     return result
 
@@ -1286,56 +1108,7 @@
                          'Error message: {}'.format(str(result.message)))
         result = two_sine_offset.fit(data, x=x_axis, params=params)
 
-<<<<<<< HEAD
     result.result_str_dict = self._create_result_str_dict(result, units)
-=======
-    if units is None:
-        units = ['arb. unit', 'arb. unit']
-
-    result_str_dict = dict()  # create result string for gui or OrderedDict()
-
-    result_str_dict['Period 1'] = {'value': 1. / result.params['s1_frequency'].value,
-                                   'error': 1. / result.params['s1_frequency'].stderr,
-                                   'unit': units[0]}
-
-    result_str_dict['Period 2'] = {'value': 1. / result.params['s2_frequency'].value,
-                                   'error': 1. / result.params['s2_frequency'].stderr,
-                                   'unit': units[0]}
-
-    result_str_dict['Period 3'] = {'value': 1. / result.params['s3_frequency'].value,
-                                   'error': 1. / result.params['s3_frequency'].stderr,
-                                   'unit': units[0]}
-
-    result_str_dict['Amplitude 1'] = {'value': result.params['s1_amplitude'].value,
-                                      'error': result.params['s1_amplitude'].stderr,
-                                      'unit': units[1]}
-
-    result_str_dict['Amplitude 2'] = {'value': result.params['s2_amplitude'].value,
-                                      'error': result.params['s2_amplitude'].stderr,
-                                      'unit': units[1]}
-
-    result_str_dict['Amplitude 3'] = {'value': result.params['s3_amplitude'].value,
-                                      'error': result.params['s3_amplitude'].stderr,
-                                      'unit': units[1]}
-
-    result_str_dict['Phase 1'] = {'value': result.params['s1_phase'].value,
-                                  'error': result.params['s1_phase'].stderr,
-                                  'unit': 'deg'}
-
-    result_str_dict['Phase 2'] = {'value': result.params['s2_phase'].value,
-                                  'error': result.params['s2_phase'].stderr,
-                                  'unit': 'deg'}
-
-    result_str_dict['Phase 3'] = {'value': result.params['s3_phase'].value,
-                                  'error': result.params['s3_phase'].stderr,
-                                  'unit': 'deg'}
-
-    result_str_dict['Offset'] = {'value': result.params['offset'].value,
-                                 'error': result.params['offset'].stderr,
-                                 'unit': units[1]}
-
-    result.result_str_dict = result_str_dict
->>>>>>> 10d5a234
 
     return result
 
@@ -1418,60 +1191,7 @@
                        'Error message: {}'.format(str(result.message)))
         result = three_sine_exp_decay_offset.fit(data, x=x_axis, params=params)
 
-<<<<<<< HEAD
     result.result_str_dict = self._create_result_str_dict(result, units)
-=======
-    if units is None:
-        units = ['arb. unit', 'arb. unit']
-
-    result_str_dict = dict()  # create result string for gui or OrderedDict()
-
-    result_str_dict['Period 1'] = {'value': 1. / result.params['s1_frequency'].value,
-                                  'error': 1. / result.params['s1_frequency'].stderr,
-                                   'unit': units[0]}
-
-    result_str_dict['Period 2'] = {'value': 1. / result.params['s2_frequency'].value,
-                                   'error': 1. / result.params['s2_frequency'].stderr,
-                                   'unit': units[0]}
-
-    result_str_dict['Period 3'] = {'value': 1. / result.params['s3_frequency'].value,
-                                   'error': 1. / result.params['s3_frequency'].stderr,
-                                   'unit': units[0]}
-
-    result_str_dict['Amplitude 1'] = {'value': result.params['s1_amplitude'].value,
-                                      'error': result.params['s1_amplitude'].stderr,
-                                      'unit': units[1]}
-
-    result_str_dict['Amplitude 2'] = {'value': result.params['s2_amplitude'].value,
-                                      'error': result.params['s2_amplitude'].stderr,
-                                      'unit': units[1]}
-
-    result_str_dict['Amplitude 3'] = {'value': result.params['s3_amplitude'].value,
-                                      'error': result.params['s3_amplitude'].stderr,
-                                      'unit': units[1]}
-
-    result_str_dict['Phase 1'] = {'value': result.params['s1_phase'].value,
-                                  'error': result.params['s1_phase'].stderr,
-                                  'unit': 'deg'}
-
-    result_str_dict['Phase 2'] = {'value': result.params['s2_phase'].value,
-                                  'error': result.params['s2_phase'].stderr,
-                                  'unit': 'deg'}
-
-    result_str_dict['Phase 3'] = {'value': result.params['s3_phase'].value,
-                                  'error': result.params['s3_phase'].stderr,
-                                  'unit': 'deg'}
-
-    result_str_dict['Lifetime'] = {'value': result.params['lifetime'].value,
-                                 'error': result.params['lifetime'].stderr,
-                                 'unit': units[0]}
-
-    result_str_dict['Offset'] = {'value': result.params['offset'].value,
-                                 'error': result.params['offset'].stderr,
-                                 'unit': units[1]}
-
-    result.result_str_dict = result_str_dict
->>>>>>> 10d5a234
 
     return result
 
@@ -1571,65 +1291,6 @@
 
     result.result_str_dict = self._create_result_str_dict(result, units)
 
-    if units is None:
-        units = ['arb. unit', 'arb. unit']
-
-    result_str_dict = dict()  # create result string for gui or OrderedDict()
-
-    result_str_dict['Period 1'] = {'value': 1. / result.params['e1_frequency'].value,
-                                   'error': 1. / result.params['e1_frequency'].stderr,
-                                   'unit': units[0]}
-
-    result_str_dict['Period 2'] = {'value': 1. / result.params['e2_frequency'].value,
-                                   'error': 1. / result.params['e2_frequency'].stderr,
-                                   'unit': units[0]}
-
-    result_str_dict['Period 3'] = {'value': 1. / result.params['e3_frequency'].value,
-                                   'error': 1. / result.params['e3_frequency'].stderr,
-                                   'unit': units[0]}
-
-    result_str_dict['Amplitude 1'] = {'value': result.params['e1_amplitude'].value,
-                                      'error': result.params['e1_amplitude'].stderr,
-                                      'unit': units[1]}
-
-    result_str_dict['Amplitude 2'] = {'value': result.params['e2_amplitude'].value,
-                                      'error': result.params['e2_amplitude'].stderr,
-                                      'unit': units[1]}
-
-    result_str_dict['Amplitude 3'] = {'value': result.params['e3_amplitude'].value,
-                                      'error': result.params['e3_amplitude'].stderr,
-                                      'unit': units[1]}
-
-    result_str_dict['Phase 1'] = {'value': result.params['e1_phase'].value,
-                                  'error': result.params['e1_phase'].stderr,
-                                  'unit': 'deg'}
-
-    result_str_dict['Phase 2'] = {'value': result.params['e2_phase'].value,
-                                  'error': result.params['e2_phase'].stderr,
-                                  'unit': 'deg'}
-
-    result_str_dict['Phase 3'] = {'value': result.params['e3_phase'].value,
-                                  'error': result.params['e3_phase'].stderr,
-                                  'unit': 'deg'}
-
-    result_str_dict['Lifetime 1'] = {'value': result.params['e1_lifetime'].value,
-                                   'error': result.params['e1_lifetime'].stderr,
-                                   'unit': units[0]}
-
-    result_str_dict['Lifetime 2'] = {'value': result.params['e2_lifetime'].value,
-                                     'error': result.params['e2_lifetime'].stderr,
-                                     'unit': units[0]}
-
-    result_str_dict['Lifetime 3'] = {'value': result.params['e3_lifetime'].value,
-                                     'error': result.params['e3_lifetime'].stderr,
-                                     'unit': units[0]}
-
-    result_str_dict['Offset'] = {'value': result.params['offset'].value,
-                                 'error': result.params['offset'].stderr,
-                                 'unit': units[1]}
-
-    result.result_str_dict = result_str_dict
-
     return result
 
 def estimate_sinetriplewiththreeexpdecay(self, x_axis, data, params):
