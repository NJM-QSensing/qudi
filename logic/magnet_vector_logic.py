# -*- coding: utf-8 -*-

"""
This file contains the general logic for magnet control.

Qudi is free software: you can redistribute it and/or modify
it under the terms of the GNU General Public License as published by
the Free Software Foundation, either version 3 of the License, or
(at your option) any later version.

Qudi is distributed in the hope that it will be useful,
but WITHOUT ANY WARRANTY; without even the implied warranty of
MERCHANTABILITY or FITNESS FOR A PARTICULAR PURPOSE.  See the
GNU General Public License for more details.

You should have received a copy of the GNU General Public License
along with Qudi. If not, see <http://www.gnu.org/licenses/>.

Copyright (c) the Qudi Developers. See the COPYRIGHT.txt file at the
top-level directory of this distribution and at <https://github.com/Ulm-IQO/qudi/>
"""

import datetime
import numpy as np
import time

from collections import OrderedDict
from core.connector import Connector
from core.statusvariable import StatusVar
from logic.generic_logic import GenericLogic
from qtpy import QtCore
from interface.slow_counter_interface import CountingMode


class MagnetLogic(GenericLogic):
    """ A general magnet logic to control an magnetic stage with an arbitrary
        set of axis.

    DISCLAIMER:
    ===========

    The current status of the magnet logic is highly experimental and not well
    tested. The implementation has some considerable imperfections. The state of
    this module is considered to be UNSTABLE.

    This module has two major issues:
        - a lack of proper documentation of all the methods
        - usage of tasks is not implemented and therefore direct connection to
          all the modules is used (I tried to compress as good as possible all
          the part, where access to other modules occurs so that a later
          replacement would be easier and one does not have to search throughout
          the whole file.)

    However, the 'high-level state maschine' for the alignment should be rather
    general and very powerful to use. The different state were divided in
    several consecutive methods, where each method can be implemented
    separately and can be extended for custom needs. (I have drawn a diagram,
    which is much more telling then the documentation I can write down here.)

    I am currently working on that and will from time to time improve the status
    of this module. So if you want to use it, be aware that there might appear
    drastic changes.

    ---
    """

    # declare connectors
    magnetstage = Connector(interface='MagnetInterface')
    counterlogic = Connector(interface='CounterLogic')
    savelogic = Connector(interface='SaveLogic')

    align_2d_axis0_name = StatusVar('align_2d_axis0_name', 'theta')
    align_2d_axis1_name = StatusVar('align_2d_axis1_name', 'phi')
    align_2d_axis2_name = StatusVar('align_2d_axis2_name', 'rho')
    align_2d_axis0_range = StatusVar('align_2d_axis0_range', 2*np.pi)
    align_2d_axis0_step = StatusVar('align_2d_axis0_step', 1e-3)
    align_2d_axis0_vel = StatusVar('align_2d_axis0_vel', 10e-6)
    align_2d_axis1_range = StatusVar('align_2d_axis1_range', 2*np.pi)
    align_2d_axis1_step = StatusVar('align_2d_axis1_step', 1e-3)
    align_2d_axis1_vel = StatusVar('align_2d_axis1_vel', 10e-6)
    align_2d_axis2_range = StatusVar('align_2d_axis2_range', 10e-3)
    align_2d_axis2_step = StatusVar('align_2d_axis2_step', 1e-3)
    align_2d_axis2_vel = StatusVar('align_2d_axis2_vel', 10e-6)
    curr_2d_pathway_mode = StatusVar('curr_2d_pathway_mode', 'snake-wise')

    _checktime = StatusVar('_checktime', 2.5)
    _1D_axis0_data = StatusVar('_1D_axis0_data', default=np.arange(3))
    _2D_axis0_data = StatusVar('_2D_axis0_data', default=np.arange(3))
    _2D_axis1_data = StatusVar('_2D_axis1_data', default=np.arange(2))
    _3D_axis0_data = StatusVar('_3D_axis0_data', default=np.arange(2))
    _3D_axis1_data = StatusVar('_3D_axis1_data', default=np.arange(2))
    _3D_axis2_data = StatusVar('_3D_axis2_data', default=np.arange(2))

    _2D_data_matrix = StatusVar('_2D_data_matrix', np.zeros((3, 2)))
    _3D_data_matrix = StatusVar('_3D_data_matrix', np.zeros((2, 2, 2)))

    curr_alignment_method = StatusVar('curr_alignment_method', '2d_fluorescence')
    _optimize_pos_freq = StatusVar('_optimize_pos_freq', 1)

    _fluorescence_integration_time = StatusVar('_fluorescence_integration_time', 5)
    
    # General Signals, used everywhere:
    sigIdleStateChanged = QtCore.Signal(bool)
    sigPosChanged = QtCore.Signal(dict)

    sigMeasurementStarted = QtCore.Signal()
    sigMeasurementContinued = QtCore.Signal()
    sigMeasurementStopped = QtCore.Signal()
    sigMeasurementFinished = QtCore.Signal()

    # Signals for making the move_abs, move_rel and abort independent:
    sigMoveAbs = QtCore.Signal(dict)
    sigMoveRel = QtCore.Signal(dict)
    sigAbort = QtCore.Signal()
    sigVelChanged = QtCore.Signal(dict)

    # Alignment Signals, remember do not touch or connect from outer logic or
    # GUI to the leading underscore signals!
    _sigStepwiseAlignmentNext = QtCore.Signal()
    _sigContinuousAlignmentNext = QtCore.Signal()
    _sigInitializeMeasPos = QtCore.Signal(bool)  # signal to go to the initial measurement position
    sigPosReached = QtCore.Signal()

    # signals if new data are writen to the data arrays (during measurement):
    sig1DMatrixChanged = QtCore.Signal()
    sig2DMatrixChanged = QtCore.Signal()
    sig3DMatrixChanged = QtCore.Signal()

    # signals if the axis for the alignment are changed/renewed (before a measurement):
    sig1DAxisChanged = QtCore.Signal()
    sig2DAxisChanged = QtCore.Signal()
    sig3DAxisChanged = QtCore.Signal()

    # signals for 2d alignemnt general
    sig2DAxis0NameChanged = QtCore.Signal(str)
    sig2DAxis0RangeChanged = QtCore.Signal(float)
    sig2DAxis0StepChanged = QtCore.Signal(float)
    sig2DAxis0VelChanged = QtCore.Signal(float)

    sig2DAxis1NameChanged = QtCore.Signal(str)
    sig2DAxis1RangeChanged = QtCore.Signal(float)
    sig2DAxis1StepChanged = QtCore.Signal(float)
    sig2DAxis1VelChanged = QtCore.Signal(float)

    sigMoveRelChanged = QtCore.Signal(dict)

    # signals for fluorescence alignment
    sigFluoIntTimeChanged = QtCore.Signal(float)
    sigOptPosFreqChanged = QtCore.Signal(float)

    sigTest = QtCore.Signal()

    def __init__(self, config, **kwargs):
        super().__init__(config=config, **kwargs)

        self._stop_measure = False

    def on_activate(self):
        """ Definition and initialisation of the GUI.
        """
        self._magnet_device = self.magnetstage()
        self._save_logic = self.savelogic()

        # FIXME: THAT IS JUST A TEMPORARY SOLUTION! Implement the access on the
        #       needed methods via the TaskRunner!
        self._counter_logic = self.counterlogic()

        # connect now directly signals to the interface methods, so that
        # the logic object will be not blocks and can react on changes or abort
        self.sigMoveAbs.connect(self._magnet_device.move_abs)
        self.sigMoveRel.connect(self._magnet_device.move_rel)
        self.sigAbort.connect(self._magnet_device.abort)
        self.sigVelChanged.connect(self._magnet_device.set_velocity)

        # signal connect for alignment:

        self._sigInitializeMeasPos.connect(self._move_to_curr_pathway_index)
        self._sigStepwiseAlignmentNext.connect(self._stepwise_loop_body,
                                               QtCore.Qt.QueuedConnection)

        self.pathway_modes = ['spiral-in', 'spiral-out', 'snake-wise', 'diagonal-snake-wise']

        # relative movement settings

        constraints = self._magnet_device.get_constraints()
        self.move_rel_dict = {}

        for axis_label in constraints:
            if ('move_rel_' + axis_label) in self._statusVariables:
                self.move_rel_dict[axis_label] = self._statusVariables[('move_rel_' + axis_label)]
            else:
                self.move_rel_dict[axis_label] = 1e-3

        # 2D alignment settings

        if 'align_2d_axis0_name' in self._statusVariables:
            self.align_2d_axis0_name = self._statusVariables['align_2d_axis0_name']
        else:
            axes = list(self._magnet_device.get_constraints())
            self.align_2d_axis0_name = axes[0]
        if 'align_2d_axis1_name' in self._statusVariables:
            self.align_2d_axis1_name = self._statusVariables['align_2d_axis1_name']
        else:
            axes = list(self._magnet_device.get_constraints())
            self.align_2d_axis1_name = axes[1]
        if 'align_2d_axis2_name' in self._statusVariables:
            self.align_2d_axis2_name = self._statusVariables['align_2d_axis2_name']
        else:
            axes = list(self._magnet_device.get_constraints())
            self.align_2d_axis2_name = axes[2]

        # self.sigTest.connect(self._do_premeasurement_proc)

        if '_1D_add_data_matrix' in self._statusVariables:
            self._1D_add_data_matrix = self._statusVariables['_1D_add_data_matrix']
        else:
            self._1D_add_data_matrix = np.zeros(shape=np.shape(self._1D_axis0_data), dtype=object)

        if '_2D_add_data_matrix' in self._statusVariables:
            self._2D_add_data_matrix = self._statusVariables['_2D_add_data_matrix']
        else:
            self._2D_add_data_matrix = np.zeros(shape=np.shape(self._2D_data_matrix), dtype=object)

        if '_3D_add_data_matrix' in self._statusVariables:
            self._3D_add_data_matrix = self._statusVariables['_3D_add_data_matrix']
        else:
            self._3D_add_data_matrix = np.zeros(shape=np.shape(self._3D_data_matrix), dtype=object)

        self.alignment_methods = ['2d_fluorescence', '2d_odmr', '2d_nuclear']

    def on_deactivate(self):
        """ Deactivate the module properly.
        """
        constraints = self.get_hardware_constraints()
        for axis_label in constraints:
            self._statusVariables[('move_rel_' + axis_label)] = self.move_rel_dict[axis_label]

        self._statusVariables['align_2d_axis0_name'] = self.align_2d_axis0_name
        self._statusVariables['align_2d_axis1_name'] = self.align_2d_axis1_name
        self._statusVariables['align_2d_axis2_name'] = self.align_2d_axis2_name
        return 0

    def get_hardware_constraints(self):
        """ Retrieve the hardware constraints.

        @return dict: dict with constraints for the magnet hardware. The keys
                      are the labels for the axis and the items are again dicts
                      which contain all the limiting parameters.
        """
        return self._magnet_device.get_constraints()

    def move_rel(self, param_dict):
        """ Move the specified axis in the param_dict relative with an assigned
            value.

        @param dict param_dict: dictionary, which passes all the relevant
                                parameters. E.g., for a movement of an axis
                                labeled with 'x' by 23 the dict should have the
                                form:
                                    param_dict = { 'x' : 23 }
        @return param dict: dictionary, which passes all the relevant
                                parameters. E.g., for a movement of an axis
                                labeled with 'x' by 23 the dict should have the
                                form:
                                    param_dict = { 'x' : 23 }
        """

        self.sigMoveRel.emit(param_dict)
        # self._check_position_reached_loop(start_pos, end_pos)
        # self.sigPosChanged.emit(param_dict)
        return param_dict

    def move_abs(self, param_dict):
        """ Moves stage to absolute position (absolute movement)

        @param dict param_dict: dictionary, which passes all the relevant
                                parameters, which should be changed. Usage:
                                 {'axis_label': <a-value>}.
                                 'axis_label' must correspond to a label given
                                 to one of the axis.

        @return param dict: dictionary, which passes all the relevant
                                parameters. E.g., for a movement of an axis
                                labeled with 'x' by 23 the dict should have the
                                form:
                                    param_dict = { 'x' : 23 }
        """
        # self._magnet_device.move_abs(param_dict)
        # start_pos = self.get_pos(list(param_dict))
        self.sigMoveAbs.emit(param_dict)

        # self._check_position_reached_loop(start_pos, param_dict)

        # self.sigPosChanged.emit(param_dict)
        return param_dict

    def get_pos(self, param_list=None):
        """ Gets current position of the stage.

        @param list param_list: optional, if a specific position of an axis
                                is desired, then the labels of the needed
                                axis should be passed as the param_list.
                                If nothing is passed, then from each axis the
                                position is asked.

        @return dict: with keys being the axis labels and item the current
                      position.
        """

        pos_dict = self._magnet_device.get_pos(param_list)
        return pos_dict

    def get_status(self, param_list=None):
        """ Get the status of the position

        @param list param_list: optional, if a specific status of an axis
                                is desired, then the labels of the needed
                                axis should be passed in the param_list.
                                If nothing is passed, then from each axis the
                                status is asked.

        @return dict: with the axis label as key and  a tuple of a status
                     number and a status dict as the item.
        """
        status = self._magnet_device.get_status(param_list)
        return status

    def stop_movement(self):
        """ Stops movement of the stage. """
        self._stop_measure = True
        self.sigAbort.emit()
        return self._stop_measure

    def set_velocity(self, param_dict):
        """ Write new value for velocity.

        @param dict param_dict: dictionary, which passes all the relevant
                                parameters, which should be changed. Usage:
                                 {'axis_label': <the-velocity-value>}.
                                 'axis_label' must correspond to a label given
                                 to one of the axis.
        """
        self.sigVelChanged.emit()
        return param_dict

    def _create_1d_pathway(self, axis_name, axis_range, axis_step, axis_vel):
        """  Create a path along with the magnet should move with one axis

        @param str axis_name:
        @param float axis_range:
        @param float axis_step:

        @return:

        Here you can also create fancy 1D pathways, not only linear but also
        in any kind on nonlinear fashion.
        """
        pass

    def _create_2d_pathway(self, axis0_name, axis0_range, axis0_step,
                           axis1_name, axis1_range, axis1_step, init_pos,
                           axis0_vel=None, axis1_vel=None):
        """ Create a path along with the magnet should move.

        @param str axis0_name:
        @param float axis0_range:
        @param float axis0_step:
        @param str axis1_name:
        @param float axis1_range:
        @param float axis1_step:

        @return array: 1D np.array, which has dictionary as entries. In this
                       dictionary, it will be specified, how the magnet is going
                       from the present point to the next.

        That should be quite a general function, which maps from a given matrix
        and axes information a 2D array into a 1D path with steps being the
        relative movements.

        All kind of standard and fancy pathways through the array should be
        implemented here!
        The movement is not restricted to relative movements!
        The entry dicts have the following structure:

           pathway =  [ dict1, dict2, dict3, ...]

        whereas the dictionary can only have one or two key entries:
             dict1[axis0_name] = {'move_rel': 123, 'move_vel': 3 }
             dict1[axis1_name] = {'move_abs': 29.5}

        Note that the entries may either have a relative OR an absolute movement!
        Never both! Absolute movement will be taken always before relative
        movement. Moreover you can specify in each movement step the velocity
        and the acceleration of the movement.
        E.g. if no velocity is specified, then nothing will be changed in terms
        of speed during the move.
        """

        # calculate number of steps (those are NOT the number of points!)
        axis0_num_of_steps = int(axis0_range / axis0_step)
        axis1_num_of_steps = int(axis1_range / axis1_step)

        # make an array of movement steps
        axis0_steparray = [axis0_step] * axis0_num_of_steps
        axis1_steparray = [axis1_step] * axis1_num_of_steps

        pathway = []

        # FIXME: create these path modes:
        if self.curr_2d_pathway_mode == 'spiral-in':
            self.log.error('The pathway creation method "{0}" through the '
                           'matrix is not implemented yet!\nReturn an empty '
                           'patharray.'.format(self.curr_2d_pathway_mode))
            return [], []

        elif self.curr_2d_pathway_mode == 'spiral-out':
            self.log.error('The pathway creation method "{0}" through the '
                           'matrix is not implemented yet!\nReturn an empty '
                           'patharray.'.format(self.curr_2d_pathway_mode))
            return [], []

        elif self.curr_2d_pathway_mode == 'diagonal-snake-wise':
            self.log.error('The pathway creation method "{0}" through the '
                           'matrix is not implemented yet!\nReturn an empty '
                           'patharray.'.format(self.current_2d_pathway_mode))
            return [], []

        elif self.curr_2d_pathway_mode == 'selected-points':
            self.log.error('The pathway creation method "{0}" through the '
                           'matrix is not implemented yet!\nReturn an empty '
                           'patharray.'.format(self.current_2d_pathway_mode))
            return [], []

        # choose the snake-wise as default for now.
        else:

            # create a snake-wise stepping procedure through the matrix:
            self.log.debug(axis0_name)
            self.log.debug(axis0_range)
            self.log.debug(init_pos[axis0_name])
            axis0_pos = round(init_pos[axis0_name] - axis0_range / 2, 7)
            axis1_pos = round(init_pos[axis1_name] - axis1_range / 2, 7)

            # append again so that the for loop later will run once again
            # through the axis0 array but the last value of axis1_steparray will
            # not be performed.
            axis1_steparray.append(axis1_num_of_steps)

            # step_config is the dict containing the commands for one pathway
            # entry. Move at first to start position:
            step_config = dict()

            if axis0_vel is None:
                step_config[axis0_name] = {'move_abs': axis0_pos}
            else:
                step_config[axis0_name] = {'move_abs': axis0_pos, 'move_vel': axis0_vel}

            if axis1_vel is None:
                step_config[axis1_name] = {'move_abs': axis1_pos}
            else:
                step_config[axis1_name] = {'move_abs': axis1_pos, 'move_vel': axis1_vel}

            pathway.append(step_config)

            path_index = 0

            # these indices should be used to facilitate the mapping to a 2D
            # array, since the
            axis0_index = 0
            axis1_index = 0

            # that is a map to transform a pathway index value back to an
            # absolute position and index. That will be important for saving the
            # data corresponding to a certain path_index value.
            back_map = dict()
            back_map[path_index] = {axis0_name: axis0_pos,
                                    axis1_name: axis1_pos,
                                    'index': (axis0_index, axis1_index)}

            path_index += 1
            # axis0_index += 1

            go_pos_dir = True
            for step_in_axis1 in axis1_steparray:

                if go_pos_dir:
                    go_pos_dir = False
                    direction = +1
                else:
                    go_pos_dir = True
                    direction = -1

                for step_in_axis0 in axis0_steparray:

                    axis0_index += direction
                    # make move along axis0:
                    step_config = dict()

                    # relative movement:
                    # step_config[axis0_name] = {'move_rel': direction*step_in_axis0}

                    # absolute movement:
                    axis0_pos = round(axis0_pos + direction * step_in_axis0, 7)

                    # if axis0_vel is None:
                    #     step_config[axis0_name] = {'move_abs': axis0_pos}
                    #     step_config[axis1_name] = {'move_abs': axis1_pos}
                    # else:
                    #     step_config[axis0_name] = {'move_abs': axis0_pos,
                    #                                'move_vel': axis0_vel}
                    if axis1_vel is None and axis0_vel is None:
                        step_config[axis0_name] = {'move_abs': axis0_pos}
                        step_config[axis1_name] = {'move_abs': axis1_pos}
                    else:
                        step_config[axis0_name] = {'move_abs': axis0_pos}
                        step_config[axis1_name] = {'move_abs': axis1_pos}

                        if axis0_vel is not None:
                            step_config[axis0_name] = {'move_abs': axis0_pos, 'move_vel': axis0_vel}

                        if axis1_vel is not None:
                            step_config[axis1_name] = {'move_abs': axis1_pos, 'move_vel': axis1_vel}

                    # append to the pathway
                    pathway.append(step_config)
                    back_map[path_index] = {axis0_name: axis0_pos,
                                            axis1_name: axis1_pos,
                                            'index': (axis0_index, axis1_index)}
                    path_index += 1

                if (axis1_index + 1) >= len(axis1_steparray):
                    break

                # make a move along axis1:
                step_config = dict()

                # relative movement:
                # step_config[axis1_name] = {'move_rel' : step_in_axis1}

                # absolute movement:
                axis1_pos = round(axis1_pos + step_in_axis1, 7)

                if axis1_vel is None and axis0_vel is None:
                    step_config[axis0_name] = {'move_abs': axis0_pos}
                    step_config[axis1_name] = {'move_abs': axis1_pos}
                else:
                    step_config[axis0_name] = {'move_abs': axis0_pos}
                    step_config[axis1_name] = {'move_abs': axis1_pos}

                    if axis0_vel is not None:
                        step_config[axis0_name] = {'move_abs': axis0_pos, 'move_vel': axis0_vel}

                    if axis1_vel is not None:
                        step_config[axis1_name] = {'move_abs': axis1_pos, 'move_vel': axis1_vel}

                pathway.append(step_config)
                axis1_index += 1
                back_map[path_index] = {axis0_name: axis0_pos,
                                        axis1_name: axis1_pos,
                                        'index': (axis0_index, axis1_index)}
                path_index += 1

        return pathway, back_map

    def _create_2d_cont_pathway(self, pathway):

        # go through the passed 1D path and reduce the whole movement just to
        # corner points

        pathway_cont = dict()

        return pathway_cont

    def _prepare_2d_graph(self, axis0_start, axis0_range, axis0_step,
                          axis1_start, axis1_range, axis1_step):
        # set up a matrix where measurement points are save to
        # general method to prepare 2d images, and their axes.

        # that is for the matrix image. +1 because number of points and not
        # number of steps are needed:
        num_points_axis0 = int(axis0_range / axis0_step) + 1
        num_points_axis1 = int(axis1_range / axis1_step) + 1
        matrix = np.zeros((num_points_axis0, num_points_axis1))

        # Decrease/increase lower/higher bound of axes by half of the step length
        # in order to display the rectangles in the 2d plot in the gui such that the
        # measurement position is in the center of the rectangle.
        # data axis0:
        data_axis0 = np.linspace(axis0_start, axis0_start + (num_points_axis0 - 1) * axis0_step, num_points_axis0)

        # data axis1:
        data_axis1 = np.linspace(axis1_start, axis1_start + (num_points_axis1 - 1) * axis1_step, num_points_axis1)

        return matrix, data_axis0, data_axis1

    def _prepare_1d_graph(self, axis_range, axis_step):
        pass

    def start_1d_alignment(self, axis_name, axis_range, axis_step, axis_vel,
                           stepwise_meas=True, continue_meas=False):

        # actual measurement routine, which is called to start the measurement


        if not continue_meas:

            # to perform the '_do_measure_after_stop' routine from the beginning
            # (which means e.g. an optimize pos)

            self._prepare_1d_graph()

            self._pathway = self._create_1d_pathway()

            if stepwise_meas:
                # just make it to an empty dict
                self._pathway_cont = dict()

            else:
                # create from the path_points the continoues points
                self._pathway_cont = self._create_1d_cont_pathway(self._pathway)

        else:
            # tell all the connected instances that measurement is continuing:
            self.sigMeasurementContinued.emit()

        # run at first the _move_to_curr_pathway_index method to go to the
        # index position:
        self._sigInitializeMeasPos.emit(stepwise_meas)

    def start_2d_alignment(self, stepwise_meas=True, continue_meas=False):

        # before starting the measurement you should convince yourself that the
        # passed traveling range is possible. Otherwise the measurement will be
        # aborted and an error is raised.
        #
        # actual measurement routine, which is called to start the measurement

        # start measurement value



        self._start_measurement_time = datetime.datetime.now()
        self._stop_measurement_time = None

        self._stop_measure = False

        # self._axis0_name = axis0_name
        # self._axis1_name = axis1_name

        # get name of other axis to control their values
        self._control_dict = {}
        pos_dict = self.get_pos()
        key_set1 = set(pos_dict.keys())
        key_set2 = set([self.align_2d_axis1_name, self.align_2d_axis0_name])
        key_complement = key_set1 - key_set2
        self._control_dict = {key: pos_dict[key] for key in key_complement}

        # additional values to save
        self._2d_error = []
        self._2d_measured_fields = []
        self._2d_intended_fields = []

        # save only the position of the axis, which are going to be moved
        # during alignment, the return will be a dict!
        self._saved_pos_before_align = self.get_pos([self.align_2d_axis0_name, self.align_2d_axis1_name])

        if not continue_meas:

            self.sigMeasurementStarted.emit()

            # the index, which run through the _pathway list and selects the
            # current measurement point
            self._pathway_index = 0

            self._pathway, self._backmap = self._create_2d_pathway(self.align_2d_axis0_name,
                                                                   self.align_2d_axis0_range,
                                                                   self.align_2d_axis0_step,
                                                                   self.align_2d_axis1_name,
                                                                   self.align_2d_axis1_range,
                                                                   self.align_2d_axis1_step,
                                                                   self._saved_pos_before_align,
                                                                   self.align_2d_axis0_vel,
                                                                   self.align_2d_axis1_vel)

            # determine the start point, either relative or absolute!
            # Now the absolute position will be used:
            axis0_start = self._backmap[0][self.align_2d_axis0_name]
            axis1_start = self._backmap[0][self.align_2d_axis1_name]

            prepared_graph = self._prepare_2d_graph(
                axis0_start,
                self.align_2d_axis0_range,
                self.align_2d_axis0_step,
                axis1_start,
                self.align_2d_axis1_range,
                self.align_2d_axis1_step)

            self._2D_data_matrix, self._2D_axis0_data, self._2D_axis1_data = prepared_graph

            self._2D_add_data_matrix = np.zeros(shape=np.shape(self._2D_data_matrix), dtype=object)

            if stepwise_meas:
                # just make it to an empty dict
                self._pathway_cont = dict()

            else:
                # create from the path_points the continuous points
                self._pathway_cont = self._create_2d_cont_pathway(self._pathway)

        # TODO: include here another mode, where a new defined pathway can be
        #       created, along which the measurement should be repeated.
        #       You have to follow the procedure:
        #           - Create for continuing the measurement just a proper
        #             pathway and a proper back_map in self._create_2d_pathway,
        #       => Then the whole measurement can be just run with the new
        #          pathway and back_map, and you do not have to adjust other
        #          things.

        else:
            # tell all the connected instances that measurement is continuing:
            self.sigMeasurementContinued.emit()

        # run at first the _move_to_curr_pathway_index method to go to the
        # index position:
        self._sigInitializeMeasPos.emit(stepwise_meas)
        return 0

    def _move_to_curr_pathway_index(self, stepwise_meas):

        # move to the passed pathway index in the list _pathway and start the
        # proper loop for that:

        # move absolute to the index position, which is currently given

        move_dict_vel, \
        move_dict_abs, \
        move_dict_rel = self._move_to_index(self._pathway_index, self._pathway)

        self.log.debug("I'm in _move_to_curr_pathway_index: {0}".format(move_dict_abs))
        # self.set_velocity(move_dict_vel)
        self._magnet_device.move_abs(move_dict_abs)
        # self.move_rel(move_dict_rel)
        while self._check_is_moving():
            time.sleep(self._checktime)
            self.log.debug("Went into while loop in _move_to_curr_pathway_index")

        # this function will return to this function if position is reached:
        start_pos = self._saved_pos_before_align
        end_pos = dict()
        for axis_name in self._saved_pos_before_align:
            end_pos[axis_name] = self._backmap[self._pathway_index][axis_name]

        self.log.debug("(first movement) magnet moving ? {0}".format(self._check_is_moving()))

        if stepwise_meas:
            # start the Stepwise alignment loop body self._stepwise_loop_body:
            self._sigStepwiseAlignmentNext.emit()
        else:
            # start the continuous alignment loop body self._continuous_loop_body:
            self._sigContinuousAlignmentNext.emit()

    def _stepwise_loop_body(self):
        """ Go one by one through the created path
        @return:
        The loop body goes through the 1D array
        """

        if self._stop_measure:
            self._end_alignment_procedure()
            return

        # self._do_premeasurement_proc()
        pos = self._magnet_device.get_pos()
        end_pos = self._pathway[self._pathway_index]
        self.log.debug('end_pos {0}'.format(end_pos))
        differences = []
        for key in end_pos:
            differences.append((pos[key] - end_pos[key]['move_abs']) ** 2)

        for key in self._control_dict:
            differences.append((pos[key] - self._control_dict[key]) ** 2)

        distance = 0
        for difference in differences:
            distance += difference

        # this is not the actual distance (in a physical sense), just some sort of mean of the
        # variation of the measurement variables. ( Don't know which coordinates are used ... spheric, cartesian ... )
        distance = np.sqrt(distance)
        self._2d_error.append(distance)
        self._2d_measured_fields.append(pos)
        # the desired field
        act_pos = {key: self._pathway[self._pathway_index][key]['move_abs'] for key in
                   self._pathway[self._pathway_index]}
        # wanted_pos = {**self._control_dict, **act_pos}
        # Workaround for Python 3.4.4
        self._control_dict.update(act_pos)
        wanted_pos = self._control_dict

        self._2d_intended_fields.append(wanted_pos)

        self.log.debug("Distance from desired position: {0}".format(distance))
        # perform here one of the chosen alignment measurements
        meas_val, add_meas_val = self._do_alignment_measurement()

        # set the measurement point to the proper array and the proper position:
        # save also all additional measurement information, which have been
        # done during the measurement in add_meas_val.
        self._set_meas_point(meas_val, add_meas_val, self._pathway_index, self._backmap)

        # increase the index
        self._pathway_index += 1

        if self._pathway_index < len(self._pathway):

            #
            # self._do_postmeasurement_proc()
            move_dict_vel, \
            move_dict_abs, \
            move_dict_rel = self._move_to_index(self._pathway_index, self._pathway)

            # commenting this out for now, because it is kind of useless for us
            # self.set_velocity(move_dict_vel)
            self._magnet_device.move_abs(move_dict_abs)

            while self._check_is_moving():
                time.sleep(self._checktime)
                self.log.debug("Went into while loop in stepwise_loop_body")

            self.log.debug("stepwise_loop_body reports magnet moving ? {0}".format(self._check_is_moving()))

            # this function will return to this function if position is reached:
            start_pos = dict()
            end_pos = dict()
            for axis_name in self._saved_pos_before_align:
                start_pos[axis_name] = self._backmap[self._pathway_index - 1][axis_name]
                end_pos[axis_name] = self._backmap[self._pathway_index][axis_name]

            # rerun this loop again
            self._sigStepwiseAlignmentNext.emit()

        else:
            self._end_alignment_procedure()
        return

    def _continuous_loop_body(self):
        """ Go as much as possible in one direction

        @return:

        The loop body goes through the 1D array
        """
        pass

    def stop_alignment(self):
        """ Stops any kind of ongoing alignment measurement by setting a flag.
        """

        self._stop_measure = True

        # abort the movement or check whether immediate abortion of measurement
        # was needed.

        # check whether an alignment measurement is currently going on and send
        # a signal to stop that.

    def _end_alignment_procedure(self):

        # 1 check if magnet is moving and stop it

        # move back to the first position before the alignment has started:
        #
        constraints = self.get_hardware_constraints()

        last_pos = dict()
        for axis_name in self._saved_pos_before_align:
            last_pos[axis_name] = self._backmap[self._pathway_index - 1][axis_name]

        self._magnet_device.move_abs(self._saved_pos_before_align)

        while self._check_is_moving():
            time.sleep(self._checktime)

        self.sigMeasurementFinished.emit()

        self._pathway_index = 0
        self._stop_measurement_time = datetime.datetime.now()

        self.log.info('Alignment Complete!')

        pass

    def _check_position_reached_loop(self, start_pos_dict, end_pos_dict):
        """ Perform just a while loop, which checks everytime the conditions

        @param dict start_pos_dict: the position in this dictionary must be
                                    absolute positions!
        @param dict end_pos_dict:
        @param float checktime: the checktime in seconds

        @return:

        Whenever the magnet has passed 95% of the way, the method will return.

        Check also whether the difference in position increases again, and if so
        stop the measurement and raise an error, since either the velocity was
        too fast or the magnet does not move further.
        """

        distance_init = 0.0
        constraints = self.get_hardware_constraints()
        minimal_distance = 0.0
        for axis_label in start_pos_dict:
            distance_init = (end_pos_dict[axis_label] - start_pos_dict[axis_label]) ** 2
            minimal_distance = minimal_distance + (constraints[axis_label]['pos_step']) ** 2
        distance_init = np.sqrt(distance_init)
        minimal_distance = np.sqrt(minimal_distance)

        # take 97% distance tolerance:
        distance_tolerance = 0.03 * distance_init

        current_dist = 0.0

        while True:
            time.sleep(self._checktime)

            curr_pos = self.get_pos(list(end_pos_dict))

            for axis_label in start_pos_dict:
                current_dist = (end_pos_dict[axis_label] - curr_pos[axis_label]) ** 2

            current_dist = np.sqrt(current_dist)

            self.sigPosChanged.emit(curr_pos)

            if (current_dist <= distance_tolerance) or (current_dist <= minimal_distance) or self._stop_measure:
                self.sigPosReached.emit()

                break

                # return either pos reached signal of check position

    def _check_is_moving(self):
        """

        @return bool: True indicates the magnet is moving, False the magnet stopped movement
        """
        # get axis names
        axes = list(self._magnet_device.get_constraints().keys())
        state = self._magnet_device.get_status()

<<<<<<< HEAD
        return (state[axes[0]] and state[axes[1]] and state[axes[2]]) is 1
=======
        return not (state[axes[0]] and state[axes[1]] and state[axes[2]])
>>>>>>> 805a4c20

    def _set_meas_point(self, meas_val, add_meas_val, pathway_index, back_map):

        # is it point for 1d meas or 2d meas?

        # map the point back to the position in the measurement array
        index_array = back_map[pathway_index]['index']

        # then index_array is actually no array, but just a number. That is the
        # 1D case:
        if np.shape(index_array) == ():

            # FIXME: Implement the 1D save

            self.sig1DMatrixChanged.emit()

        elif np.shape(index_array)[0] == 2:

            self._2D_data_matrix[index_array] = meas_val
            self._2D_add_data_matrix[index_array] = add_meas_val

            # self.log.debug('Data "{0}", saved at intex "{1}"'.format(meas_val, index_array))

            self.sig2DMatrixChanged.emit()

        elif np.shape(index_array)[0] == 3:

            # FIXME: Implement the 3D save
            self.sig3DMatrixChanged.emit()
        else:
            self.log.error('The measurement point "{0}" could not be set in '
                           'the _set_meas_point routine, since either a 1D, a 2D or '
                           'a 3D index array was expected, but an index array "{1}" '
                           'was given in the passed back_map. Correct the '
                           'back_map creation in the routine '
                           '_create_2d_pathway!'.format(meas_val, index_array))

        pass

    def _do_premeasurement_proc(self):
        # do a selected pre measurement procedure, like e.g. optimize position.


        # first attempt of an optimizer usage:
        # Trying to implement that a user can adjust the frequency
        # at which he wants to refocus.
        freq = self._optimize_pos_freq
        ii = self._pathway_index

        if freq >= 1:
            freq = int(np.round(freq))
            for ii in range(freq):
                self._do_optimize_pos()

        elif 0 < freq < 1:
            freq = int(np.round(1 / freq))
            if not ii % freq:
                self._do_optimize_pos()

        elif freq < 0:
            self.log.error('No refocus happend, because negative frequency was given')

        # If frequency is 0, then no refocus will happen at all, which is intended.
        return


    def _do_alignment_measurement(self):
        """ That is the main method which contains all functions with measurement routines.

        Each measurement routine has to output the measurement value, but can
        also provide a dictionary with additional measurement parameters, which
        have been measured either as a pre-requisition for the measurement or
        are results of the measurement.

        Save each measured value as an item to a keyword string, i.e.
            {'ODMR frequency (MHz)': <the_parameter>, ...}
        The save routine will handle the additional information and save them
        properly.


        @return tuple(float, dict): the measured value is of type float and the
                                    additional parameters are saved in a
                                    dictionary form.
        """

        # self.alignment_methods = ['fluorescence_pointwise',
        #                           'fluorescence_continuous',
        #                           'odmr_splitting',
        #                           'odmr_hyperfine_splitting',
        #                           'nuclear_spin_measurement']

        if self.curr_alignment_method == '2d_fluorescence':
            data, add_data = self._perform_fluorescence_measure()

        # data, add_data = self._perform_odmr_measure(11100e6, 1e6, 11200e6, 5, 10, 'Lorentzian', False,'')


        return data, add_data

    def _perform_fluorescence_measure(self):

        # FIXME: that should be run through the TaskRunner! Implement the call
        #       by not using this connection!

        if self._counter_logic.get_counting_mode() != CountingMode.CONTINUOUS:
            self._counter_logic.set_counting_mode(mode=CountingMode.CONTINUOUS)

        self._counter_logic.start_saving()
        time.sleep(self._fluorescence_integration_time)
        data_array, parameters = self._counter_logic.save_data(to_file=False)

        data_array = np.array(data_array)[:, 1]

        return data_array.mean(), parameters

   
    def _run_gated_counter(self):

        self._gc_logic.startCount()
        time.sleep(2)

        # wait until the gated counter is done
        while self._gc_logic.module_state() != 'idle' and not self._stop_measure:
            # print('in SSR measure')
            time.sleep(1)

    def _pulser_on(self):
        """ Switch on the pulser output. """

        self._set_channel_activation(active=True, apply_to_device=True)
        self._seq_gen_logic.pulser_on()

    def _pulser_off(self):
        """ Switch off the pulser output. """

        self._set_channel_activation(active=False, apply_to_device=False)
        self._seq_gen_logic.pulser_off()


    def save_1d_data(self):

        # save also all kinds of data, which are the results during the
        # alignment measurements

        pass

    def save_2d_data(self, tag=None, timestamp=None):
        """ Save the data of the  """

        filepath = self._save_logic.get_path_for_module(module_name='Magnet')

        if timestamp is None:
            timestamp = datetime.datetime.now()

        # if tag is not None and len(tag) > 0:
        #     filelabel = tag + '_magnet_alignment_data'
        #     filelabel2 = tag + '_magnet_alignment_add_data'
        # else:
        #     filelabel = 'magnet_alignment_data'
        #     filelabel2 = 'magnet_alignment_add_data'

        if tag is not None and len(tag) > 0:
            filelabel = tag + '_magnet_alignment_data'
            filelabel2 = tag + '_magnet_alignment_add_data'
            filelabel3 = tag + '_magnet_alignment_data_table'
            filelabel4 = tag + '_intended_field_values'
            filelabel5 = tag + '_reached_field_values'
            filelabel6 = tag + '_error_in_field'
        else:
            filelabel = 'magnet_alignment_data'
            filelabel2 = 'magnet_alignment_add_data'
            filelabel3 = 'magnet_alignment_data_table'
            filelabel4 = 'intended_field_values'
            filelabel5 = 'reached_field_values'
            filelabel6 = 'error_in_field'

        # prepare the data in a dict or in an OrderedDict:

        # here is the matrix saved
        matrix_data = OrderedDict()

        # here are all the parameters, which are saved for a certain matrix
        # entry, mainly coming from all the other logic modules except the magnet logic:
        add_matrix_data = OrderedDict()

        # here are all supplementary information about the measurement, mainly
        # from the magnet logic
        supplementary_data = OrderedDict()

        axes_names = list(self._saved_pos_before_align)

        matrix_data['Alignment Matrix'] = self._2D_data_matrix

        parameters = OrderedDict()
        parameters['Measurement start time'] = self._start_measurement_time
        if self._stop_measurement_time is not None:
            parameters['Measurement stop time'] = self._stop_measurement_time
        parameters['Time at Data save'] = timestamp
        parameters['Pathway of the magnet alignment'] = 'Snake-wise steps'

        for index, entry in enumerate(self._pathway):
            parameters['index_' + str(index)] = entry

        parameters['Backmap of the magnet alignment'] = 'Index wise display'

        for entry in self._backmap:
            parameters['related_intex_' + str(entry)] = self._backmap[entry]

        self._save_logic.save_data(matrix_data, filepath=filepath, parameters=parameters,
                                   filelabel=filelabel, timestamp=timestamp)

        self.log.debug('Magnet 2D data saved to:\n{0}'.format(filepath))

        # prepare the data in a dict or in an OrderedDict:
        add_data = OrderedDict()
        axis0_data = np.zeros(len(self._backmap))
        axis1_data = np.zeros(len(self._backmap))
        param_data = np.zeros(len(self._backmap), dtype='object')

        for backmap_index in self._backmap:
            axis0_data[backmap_index] = self._backmap[backmap_index][self._axis0_name]
            axis1_data[backmap_index] = self._backmap[backmap_index][self._axis1_name]
            param_data[backmap_index] = str(self._2D_add_data_matrix[self._backmap[backmap_index]['index']])

        constr = self.get_hardware_constraints()
        units_axis0 = constr[self._axis0_name]['unit']
        units_axis1 = constr[self._axis1_name]['unit']

        add_data['{0} values ({1})'.format(self._axis0_name, units_axis0)] = axis0_data
        add_data['{0} values ({1})'.format(self._axis1_name, units_axis1)] = axis1_data
        add_data['all measured additional parameter'] = param_data

        self._save_logic.save_data(add_data, filepath=filepath, filelabel=filelabel2,
                                   timestamp=timestamp)
        # save the data table

        count_data = self._2D_data_matrix
        x_val = self._2D_axis0_data
        y_val = self._2D_axis1_data
        save_dict = OrderedDict()
        axis0_key = '{0} values ({1})'.format(self._axis0_name, units_axis0)
        axis1_key = '{0} values ({1})'.format(self._axis1_name, units_axis1)
        counts_key = 'counts (c/s)'
        save_dict[axis0_key] = []
        save_dict[axis1_key] = []
        save_dict[counts_key] = []

        for ii, columns in enumerate(count_data):
            for jj, col_counts in enumerate(columns):
                # x_list = [x_val[ii]] * len(countlist)
                save_dict[axis0_key].append(x_val[ii])
                save_dict[axis1_key].append(y_val[jj])
                save_dict[counts_key].append(col_counts)
        save_dict[axis0_key] = np.array(save_dict[axis0_key])
        save_dict[axis1_key] = np.array(save_dict[axis1_key])
        save_dict[counts_key] = np.array(save_dict[counts_key])

        # making saveable dictionaries

        self._save_logic.save_data(save_dict, filepath=filepath, filelabel=filelabel3,
                                   timestamp=timestamp, fmt='%.6e')
        keys = self._2d_intended_fields[0].keys()
        intended_fields = OrderedDict()
        for key in keys:
            field_values = [coord_dict[key] for coord_dict in self._2d_intended_fields]
            intended_fields[key] = field_values

        self._save_logic.save_data(intended_fields, filepath=filepath, filelabel=filelabel4,
                                   timestamp=timestamp)

        measured_fields = OrderedDict()
        for key in keys:
            field_values = [coord_dict[key] for coord_dict in self._2d_measured_fields]
            measured_fields[key] = field_values

        self._save_logic.save_data(measured_fields, filepath=filepath, filelabel=filelabel5,
                                   timestamp=timestamp)

        error = OrderedDict()
        error['quadratic error'] = self._2d_error

        self._save_logic.save_data(error, filepath=filepath, filelabel=filelabel6,
                                   timestamp=timestamp)

    def _move_to_index(self, pathway_index, pathway):

        # make here the move and set also for the move the velocity, if
        # specified!

        move_commmands = pathway[pathway_index]

        move_dict_abs = dict()
        move_dict_rel = dict()
        move_dict_vel = dict()

        for axis_name in move_commmands:

            if move_commmands[axis_name].get('vel') is not None:
                move_dict_vel[axis_name] = move_commmands[axis_name]['vel']

            if move_commmands[axis_name].get('move_abs') is not None:
                move_dict_abs[axis_name] = move_commmands[axis_name]['move_abs']
            elif move_commmands[axis_name].get('move_rel') is not None:
                move_dict_rel[axis_name] = move_commmands[axis_name]['move_rel']

        return move_dict_vel, move_dict_abs, move_dict_rel

    def set_pos_checktime(self, checktime):
        if not np.isclose(0, checktime) and checktime > 0:
            self._checktime = checktime
        else:
            self.log.warning('Could not set a new value for checktime, since '
                             'the passed value "{0}" is either zero or negative!\n'
                             'Choose a proper checktime value in seconds, the old '
                             'value will be kept!')

    def get_2d_data_matrix(self):
        return self._2D_data_matrix

    def get_2d_axis_arrays(self):
        return self._2D_axis0_data, self._2D_axis1_data

    def set_move_rel_para(self, parameters):
        """ Set the move relative parameters according to dict

        @params dict: Dictionary with new values

        @return dict: Dictionary with new values
        """
        for axis_label in parameters:
            self.move_rel_dict[axis_label] = parameters[axis_label]
            self.sigMoveRelChanged.emit(parameters)
        return self.move_rel_dict

    def get_move_rel_para(self, param_list=None):
        """ Get the move relative parameters

        @params list: Optional list with axis names

        @return dict: Dictionary with new values
        """
        if param_list is None:
            return self.move_rel_dict
        else:
            return_dict = dict()
            for axis_label in param_list:
                return_dict[axis_label] = self.move_rel_dict[axis_label]
            return return_dict

    def set_optimize_pos_freq(self, freq):
        """ Set the optimization frequency """
        self._optimize_pos_freq = freq
        self.sigOptPosFreqChanged.emit(self._optimize_pos_freq)
        return freq

    def get_optimize_pos_freq(self):
        """ Get the optimization frequency

        @return float: Optimization frequency in 1/steps"""
        return self._optimize_pos_freq

    def get_optimize_pos(self):
        """ Retrieve whether the optimize position is set.

        @return bool: whether the optimize_pos is set or not.
        """
        return self._optimize_pos

    def set_fluorescence_integration_time(self, integration_time):
        """ Set the integration time """
        self._fluorescence_integration_time = integration_time
        self.sigFluoIntTimeChanged.emit(self._fluorescence_integration_time)
        return integration_time

    def get_fluorescence_integration_time(self):
        """ Get the fluorescence integration time.

        @return float: Integration time in seconds
        """
        return self._fluorescence_integration_time

    ##### 2D alignment settings

    # TODO: Check hardware constraints

    def set_align_2d_axis0_name(self, axisname):
        """Set the specified value """
        self.align_2d_axis0_name = axisname
        self.sig2DAxis0NameChanged.emit(axisname)
        return axisname

    def set_align_2d_axis0_range(self, axis_range):
        """Set the specified value """
        self.align_2d_axis0_range = axis_range
        self.sig2DAxis0RangeChanged.emit(axis_range)
        return axis_range

    def set_align_2d_axis0_step(self, step):
        """Set the specified value """
        self.align_2d_axis0_step = step
        self.sig2DAxis0StepChanged.emit(step)
        return step

    def set_align_2d_axis0_vel(self, vel):
        """Set the specified value """
        self.align_2d_axis0_vel = vel
        self.sig2DAxis0VelChanged.emit(vel)
        return vel

    def set_align_2d_axis1_name(self, axisname):
        """Set the specified value """
        self.align_2d_axis1_name = axisname
        self.sig2DAxis1NameChanged.emit(axisname)
        return axisname

    def set_align_2d_axis1_range(self, axis_range):
        """Set the specified value """
        self.align_2d_axis1_range = axis_range
        self.sig2DAxis1RangeChanged.emit(axis_range)
        return axis_range

    def set_align_2d_axis1_step(self, step):
        """Set the specified value """
        self.align_2d_axis1_step = step
        self.sig2DAxis1StepChanged.emit(step)
        return step

    def set_align_2d_axis1_vel(self, vel):
        """Set the specified value """
        self._2d_align_axis1_vel = vel
        self.sig2DAxis1VelChanged.emit(vel)
        return vel
    
    def set_align_2d_axis2_range(self, axis_range):
        """Set the specified value """
        self.align_2d_axis2_range = axis_range
        self.sig2DAxis2RangeChanged.emit(axis_range)
        return axis_range

    def get_align_2d_axis0_name(self):
        """Return the current value"""
        return self.align_2d_axis0_name

    def get_align_2d_axis0_range(self):
        """Return the current value"""
        return self.align_2d_axis0_range

    def get_align_2d_axis0_step(self):
        """Return the current value"""
        return self.align_2d_axis0_step

    def get_align_2d_axis0_vel(self):
        """Return the current value"""
        return self.align_2d_axis0_vel

    def get_align_2d_axis1_name(self):
        """Return the current value"""
        return self.align_2d_axis1_name

    def get_align_2d_axis1_range(self):
        """Return the current value"""
        return self.align_2d_axis1_range

    def get_align_2d_axis1_step(self):
        """Return the current value"""
        return self.align_2d_axis1_step

    def get_align_2d_axis1_vel(self):
        """Return the current value"""
        return self.align_2d_axis1_vel
    
    def get_align_2d_axis2_range(self):
        """Return the current value"""
        return self.align_2d_axis2_range


<|MERGE_RESOLUTION|>--- conflicted
+++ resolved
@@ -949,11 +949,7 @@
         axes = list(self._magnet_device.get_constraints().keys())
         state = self._magnet_device.get_status()
 
-<<<<<<< HEAD
-        return (state[axes[0]] and state[axes[1]] and state[axes[2]]) is 1
-=======
         return not (state[axes[0]] and state[axes[1]] and state[axes[2]])
->>>>>>> 805a4c20
 
     def _set_meas_point(self, meas_val, add_meas_val, pathway_index, back_map):
 
