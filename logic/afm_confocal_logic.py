--- conflicted
+++ resolved
@@ -1697,15 +1697,12 @@
 
                 self.log.info('Enter optimization.')
                 self._counter.stop_measurement()
-<<<<<<< HEAD
                 self._counter.configure_recorder(mode=MicrowaveQMode.PIXELCLOCK,
                                                  params={'mw_frequency': np.mean(freq_list),
                                                          'num_meas': coord0_num})
 
-=======
-                self._counter.prepare_pixelclock()
->>>>>>> c330c5a5
                 self._spm.finish_scan()
+
                 self.default_optimize()
                 _, _, _ = self._spm.setup_spm(plane=plane,
                                               line_points=coord0_num,
