# -*- coding: utf-8 -*-
"""
This file contains the Qudi logic <####>.

Qudi is free software: you can redistribute it and/or modify
it under the terms of the GNU General Public License as published by
the Free Software Foundation, either version 3 of the License, or
(at your option) any later version.

Qudi is distributed in the hope that it will be useful,
but WITHOUT ANY WARRANTY; without even the implied warranty of
MERCHANTABILITY or FITNESS FOR A PARTICULAR PURPOSE.  See the
GNU General Public License for more details.

You should have received a copy of the GNU General Public License
along with Qudi. If not, see <http://www.gnu.org/licenses/>.

Copyright (c) the Qudi Developers. See the COPYRIGHT.txt file at the
top-level directory of this distribution and at <https://github.com/Ulm-IQO/qudi/>
"""


from core.module import Connector, StatusVar, ConfigOption
from logic.generic_logic import GenericLogic
from core.util import units
from core.util.mutex import Mutex
import threading
import numpy as np
import os
import time
import datetime
import matplotlib.pyplot as plt
import math
from . import gwyfile as gwy

from deprecation import deprecated

from qtpy import QtCore

class WorkerThread(QtCore.QRunnable):
    """ Create a simple Worker Thread class, with a similar usage to a python
    Thread object. This Runnable Thread object is indented to be run from a
    QThreadpool.

    @param obj_reference target: A reference to a method, which will be executed
                                 with the given arguments and keyword arguments.
                                 Note, if no target function or method is passed
                                 then nothing will be executed in the run
                                 routine. This will serve as a dummy thread.
    @param tuple args: Arguments to make available to the run code, should be
                       passed in the form of a tuple
    @param dict kwargs: Keywords arguments to make available to the run code
                        should be passed in the form of a dict
    @param str name: optional, give the thread a name to identify it.
    """

    def __init__(self, target=None, args=(), kwargs={}, name=''):
        super(WorkerThread, self).__init__()
        # Store constructor arguments (re-used for processing)
        self.target = target
        self.args = args
        self.kwargs = kwargs

        if name == '':
            name = str(self.get_thread_obj_id())

        self.name = name
        self._is_running = False

    def get_thread_obj_id(self):
        """ Get the ID from the current thread object. """

        return id(self)

    @QtCore.Slot()
    def run(self):
        """ Initialise the runner function with passed self.args, self.kwargs."""

        if self.target is None:
            return

        self._is_running = True
        self.target(*self.args, **self.kwargs)
        self._is_running = False

    def is_running(self):
        return self._is_running

    def autoDelete(self):
        """ Delete the thread. """
        self._is_running = False
        return super(WorkerThread, self).autoDelete()

#TODO: reimplement the SetAutoDelete functionality



class AFMConfocalLogic(GenericLogic):
    """ Main AFM logic class providing advanced measurement control. """


    _modclass = 'AFMConfocalLogic'
    _modtype = 'logic'

    __version__ = '0.1.5' # version number 

    _meas_path = ConfigOption('meas_path', default='', missing='warn')

    # declare connectors. It is either a connector to be connected to another
    # logic or another hardware. Hence the interface variable will take either 
    # the name of the logic class (for logic connection) or the interface class
    # which is implemented in a hardware instrument (for a hardware connection)
    spm_device = Connector(interface='CustomScanner') # hardware example
    savelogic = Connector(interface='SaveLogic')  # logic example
    counter_device = Connector(interface='SlowCounterInterface')
    counter_logic = Connector(interface='CounterLogic')
    fitlogic = Connector(interface='FitLogic')



    # configuration parameters/options for the logic. In the config file you
    # have to specify the parameter, here: 'conf_1'
    # _conf_1 = ConfigOption('conf_1', missing='error')

    # status variables, save status of certain parameters if object is 
    # deactivated.
    # _count_length = StatusVar('count_length', 300)

    _stop_request = False
    _stop_request_all = False

    # AFM signal 
    _meas_line_scan = []
    _spm_line_num = 0   # store here the current line number
    # total matrix containing all measurements of all parameters
    _meas_array_scan = []
    _meas_array_scan_fw = []    # forward
    _meas_array_scan_bw = []    # backward
    _afm_meas_duration = 0  # store here how long the measurement has taken
    _afm_meas_optimize_interval = 0 # in seconds

    # APD signal
    _apd_line_scan = []
    _apd_line_num = 0   # store here the current line number
    _apd_array_scan = []
    _apd_array_scan_fw = [] # forward
    _apd_array_scan_bw = [] # backward
    _scan_counter = 0
    _end_reached = False
    _obj_meas_duration = 0
    _opti_meas_duration = 0

    _curr_scan_params = []

    # prepare measurement lines for the general measurement modes
    _obj_scan_line = np.zeros(10)   # scan line array for objective scanner
    _afm_scan_line = np.zeros(10)   # scan line array for objective scanner
    _qafm_scan_line = np.zeros(10)   # scan line array for combined afm + objective scanner
    _opti_scan_line = np.zeros(10)  # for optimizer

    #prepare the required arrays:
    # all of the following dicts should have the same unified structure
    _obj_scan_array = {} # all objective scan data are stored here
    _afm_scan_array = {}  # all pure afm data are stored here
    _qafm_scan_array = {} # all qafm data are stored here
    _opti_scan_array = {} # all optimizer data are stored here
    _esr_scan_array = {} # all the esr data from a scan are stored here

    #FIXME: Implement for this the methods:
    _esr_line_array = {} # the current esr scan and its matrix is stored here
    _saturation_array = {} # all saturation related data here

    # Single Iso-B settings
    _iso_b_single_mode = StatusVar(default=True)
    _freq1_iso_b_frequency = StatusVar(default=500e6)
    _freq2_iso_b_frequency = StatusVar(default=550e6)
    _iso_b_gain = StatusVar(default=0.0)

    # Signals:
    # ========

    # Objective scanner
    # for the pure objective scanner, emitted will be the name of the scan, so 
    # either obj_xy, obj_xz or obj_yz
    sigObjScanInitialized = QtCore.Signal(str)
    sigObjLineScanFinished = QtCore.Signal(str)    
    sigObjScanFinished = QtCore.Signal()  

    # Qualitative Scan (Quenching Mode)
    sigQAFMScanInitialized = QtCore.Signal()
    sigQAFMLineScanFinished = QtCore.Signal()
    sigQAFMScanFinished = QtCore.Signal()
    
    #FIXME: Check whether this is really required.
    # Pure AFM Scan
    sigAFMLineScanFinished = QtCore.Signal()

    # position of Objective in SI in x,y,z
    sigNewObjPos = QtCore.Signal(dict)
    sigObjTargetReached = QtCore.Signal()

    # position of AFM in SI in x,y,z
    sigNewAFMPos = QtCore.Signal(dict)
    sigAFMTargetReached = QtCore.Signal()

    # Optimizer related signals
    sigOptimizeScanInitialized = QtCore.Signal(str)
    sigOptimizeLineScanFinished = QtCore.Signal(str) 
    sigOptimizeScanFinished = QtCore.Signal()

    # saved signals
    sigQAFMDataSaved = QtCore.Signal()
    sigObjDataSaved = QtCore.Signal()
    sigOptiDataSaved = QtCore.Signal()
    sigQuantiDataSaved = QtCore.Signal()

    # Quantitative Scan (Full B Scan)
    sigQuantiScanFinished = QtCore.Signal()

    # Single IsoB Parameter
    sigIsoBParamsUpdated = QtCore.Signal()

    _obj_pos = {'x': 0.0, 'y': 0.0, 'z': 0.0}
    _afm_pos = {'x': 0.0, 'y': 0.0}

    __data_to_be_saved = 0  # emit a signal if the data to be saved reaches 0

    #optimizer: x_max, y_max, c_max, z_max, c_max_z
    _opt_val = [0, 0, 0, 0, 0]

    # make a dummy worker thread:
    _worker_thread = WorkerThread(print)

    _optimizer_thread = WorkerThread(print)


    # NV parameters:
    ZFS = 2.87e9    # Zero-field-splitting
    E_FIELD = 0.0   # strain field

    # Move Settings
    _sg_idle_move_target_sample = StatusVar(default=0.5)
    _sg_idle_move_target_obj = StatusVar(default=0.5)

    # Scan Settings
    _sg_idle_move_scan_sample = StatusVar(default=0.1)
    _sg_idle_move_scan_obj = StatusVar(default=0.1)
    _sg_int_time_sample_scan = StatusVar(default=0.01)
    _sg_int_time_obj_scan = StatusVar(default=0.01)

    # Save Settings
    _sg_root_folder_name = StatusVar(default='')
    _sg_create_summary_pic = StatusVar(default=True)
    _sg_save_to_gwyddion = StatusVar(default=False)

    # Optimizer Settings
    _sg_optimizer_x_range = StatusVar(default=1.0e-6)
    _sg_optimizer_x_res = StatusVar(default=15)
    _sg_optimizer_y_range = StatusVar(default=1.0e-6)
    _sg_optimizer_y_res = StatusVar(default=15)
    _sg_optimizer_z_range = StatusVar(default=2.0e-6)
    _sg_optimizer_z_res = StatusVar(default=50)    
    _sg_optimizer_int_time = StatusVar(default=0.01)
    _sg_periodic_optimizer = False  # do not save this a status var
    _sg_optimizer_period = StatusVar(default=60)
    _optimize_request = False

    # iso-b settings
    _sg_iso_b_operation = False    # indicate whether iso-b is on
    _sg_iso_b_single_mode = True  # default mode is single iso-B 

    # target positions of the optimizer
    _optimizer_x_target_pos = 15e-6
    _optimizer_y_target_pos = 15e-6
    _optimizer_z_target_pos = 5e-6

    sigSettingsUpdated = QtCore.Signal()

    def __init__(self, config, **kwargs):
        """ Create CounterLogic object with connectors.

        @param dict config: module configuration
        @param dict kwargs: optional parameters
        """
        super().__init__(config=config, **kwargs)

        # locking mechanism for thread safety. Use it like
        #   self.threadlock.lock() # to lock the current thread
        #   self.threadlock.unlock() # to unlock the current thread
        #   self.threadlock.acquire() # to acquire a lock
        #   self.threadlock.trylock()   # to try to lock it.
        self.threadlock = Mutex()

        # checking for the right configuration
        for key in config.keys():
            self.log.debug('{0}: {1}'.format(key, config[key]))

        # make at first a certain shape


    def on_activate(self):
        """ Initialization performed during activation of the module. """

        # Connect to hardware and save logic
        self._spm = self.spm_device()
        self._save_logic = self.savelogic()
        self._counter = self.counter_device()
        self._counterlogic = self.counter_logic()
        self._fitlogic = self.fitlogic()

        self._qafm_scan_array = self.initialize_qafm_scan_array(0, 100e-6, 10, 
                                                                0, 100e-6, 10)

        self._obj_scan_array = self.initialize_obj_scan_array('obj_xy', 
                                                               0, 30e-6, 30,
                                                               0, 30e-6, 30)
        self._obj_scan_array = self.initialize_obj_scan_array('obj_xz', 
                                                               0, 30e-6, 30,
                                                               0, 10e-6, 30)
        self._obj_scan_array = self.initialize_obj_scan_array('obj_yz', 
                                                               0, 30e-6, 30,
                                                               0, 10e-6, 30)

        self._opti_scan_array = self.initialize_opti_xy_scan_array(0, 2e-6, 30,
                                                                   0, 2e-6, 30)

        self._opti_scan_array = self.initialize_opti_z_scan_array(0, 10e-6, 30)

        self.sigNewObjPos.emit(self.get_obj_pos())
        self.sigNewAFMPos.emit(self.get_afm_pos())

        self._save_logic.sigSaveFinished.connect(self.decrease_save_counter)

        self._meas_path = os.path.abspath(self._meas_path)

        #FIXME: Introduce a state variable to prevent redundant configuration calls of the hardware.
        self._counter.prepare_pixelclock()

        # safety precaution in case the meas path does not exist
        if not os.path.exists(self._meas_path):
            self._meas_path = self._save_logic.get_path_for_module(module_name='ProteusQ')

        # in this threadpool our worker thread will be run
        self.threadpool = QtCore.QThreadPool()


        self.sigOptimizeScanFinished.connect(self._optimize_finished)

    def on_deactivate(self):
        """ Deinitializations performed during deactivation of the module. """

        pass

    def initialize_qafm_scan_array(self, x_start, x_stop, num_columns, 
                                         y_start, y_stop, num_rows):
        """ Initialize the qafm scan array. 

        @param int num_columns: number of columns, essentially the x resolution
        @param int num_rows: number of columns, essentially the y resolution
        """


        coord0_arr = np.linspace(x_start, x_stop, num_columns, endpoint=True)
        coord1_arr = np.linspace(y_start, y_stop, num_rows, endpoint=True)

        #FIXME: use Tesla not Gauss, right not, this is just for display purpose
        # add counts to the parameter list
        meas_params_units = {'counts' : {'measured_units' : 'c/s',
                                         'scale_fac': 1,    # multiplication factor to obtain SI units    
                                         'si_units': 'c/s', 
                                         'nice_name': 'Fluorescence'},
                             'b_field': {'measured_units' : 'G',
                                         'scale_fac': 1,    # multiplication factor to obtain SI units
                                         'si_units': 'G',
                                         'nice_name': 'Magnetic field '},
                                         }
        meas_params_units.update(self._spm.get_meas_params())

        meas_params = list(meas_params_units)

        meas_dir = ['fw', 'bw']
        meas_dict = {}

        for direction in meas_dir:
            for param in meas_params:

                name = f'{param}_{direction}' # this is the naming convention!

                meas_dict[name] = {'data': np.zeros((num_rows, num_columns))}
                #meas_dict[name] = {'data': np.random.rand(num_rows, num_columns)}
                meas_dict[name]['coord0_arr'] = coord0_arr
                meas_dict[name]['coord1_arr'] = coord1_arr
                meas_dict[name].update(meas_params_units[param])
                meas_dict[name]['params'] = {}
                meas_dict[name]['display_range'] = None

        self.sigQAFMScanInitialized.emit()

        return meas_dict

    def initialize_esr_scan_array(self, esr_start, esr_stop, esr_num,
                                  coord0_start, coord0_stop, num_columns,
                                  coord1_start, coord1_stop, num_rows):
        """ Initialize the ESR scan array data.
        The dimensions are not the same for the ESR data, it is a 3 dimensional
        tensor rather then a 2 dimentional matrix. """


        meas_dir = ['fw', 'bw']
        meas_dict = {}

        for entry in meas_dir:
            name = f'esr_{entry}'

            meas_dict[name] = {'data': np.zeros((num_rows, num_columns, esr_num)),
                               'data_std': np.zeros((num_rows, num_columns, esr_num)),
                               'data_fit': np.zeros((num_rows, num_columns, esr_num)),
                               'coord0_arr': np.linspace(coord0_start, coord0_stop, num_columns, endpoint=True),
                               'coord1_arr': np.linspace(coord1_start, coord1_stop, num_rows, endpoint=True),
                               'coord2_arr': np.linspace(esr_start, esr_stop, esr_num, endpoint=True),
                               'measured_units': 'c/s',
                               'scale_fac': 1,  # multiplication factor to obtain SI units
                               'si_units': 'c/s',
                               'nice_name': 'Fluorescence',
                               'params': {},  # !!! here are all the measurement parameter saved
                               'display_range': None,
                               }

        return meas_dict


    def initialize_obj_scan_array(self, plane_name, coord0_start, coord0_stop, num_columns, 
                                     coord1_start, coord1_stop, num_rows):

        meas_dict = {'data': np.zeros((num_rows, num_columns)),
                     'coord0_arr': np.linspace(coord0_start, coord0_stop, num_columns, endpoint=True),
                     'coord1_arr': np.linspace(coord1_start, coord1_stop, num_rows, endpoint=True),
                     'measured_units' : 'c/s', 
                     'scale_fac': 1,    # multiplication factor to obtain SI units   
                     'si_units': 'c/s', 
                     'nice_name': 'Fluorescence',
                     'params': {}, # !!! here are all the measurement parameter saved
                     'display_range': None,
                     }
            
        self._obj_scan_array[plane_name] = meas_dict

        self.sigObjScanInitialized.emit(plane_name)

        return self._obj_scan_array
        

    def initialize_opti_xy_scan_array(self, coord0_start, coord0_stop, num_columns, 
                                      coord1_start, coord1_stop, num_rows):
        """ Initialize the optimizer scan array. 

        @param int num_columns: number of columns, essentially the x resolution
        @param int num_rows: number of columns, essentially the y resolution
        """
        name = 'opti_xy'

        meas_dict = {'data': np.zeros((num_rows, num_columns)),
                     'data_fit': np.zeros((num_rows, num_columns)),
                     'coord0_arr': np.linspace(coord0_start, coord0_stop, num_columns, endpoint=True),
                     'coord1_arr': np.linspace(coord1_start, coord1_stop, num_rows, endpoint=True),
                     'measured_units' : 'c/s', 
                     'scale_fac': 1,    # multiplication factor to obtain SI units 
                     'si_units': 'c/s', 
                     'nice_name': 'Fluorescence',
                     'params': {}, # !!! here are all the measurement parameter saved, including the fit parameter
                     'display_range': None,
                    }

        self._opti_scan_array[name] = meas_dict

        self.sigOptimizeScanInitialized.emit(name)

        return self._opti_scan_array

    def initialize_opti_z_scan_array(self, coord0_start, coord0_stop, num_points):
        """ Initialize the z scan line. 

        @param int num_points: number of points for the line
        """
        name = 'opti_z'

        meas_dict = {'data': np.zeros(num_points),
                     'coord0_arr': np.linspace(coord0_start, coord0_stop, num_points, endpoint=True),
                     'measured_units' : 'c/s', 
                     'scale_fac': 1,    # multiplication factor to obtain SI units 
                     'si_units': 'c/s', 
                     'nice_name': 'Fluorescence',
                     'params': {}, # !!! here are all the measurement parameter saved
                     'fit_result': None,
                     'display_range':None,
                     }

        self._opti_scan_array[name] = meas_dict

        self.sigOptimizeScanInitialized.emit(name)
        return self._opti_scan_array

    def get_afm_meas_params(self):
        return self._spm.get_meas_params()


    def get_curr_scan_params(self):
        """ Return the actual list of scanning parameter, forward and backward. """

        scan_param = []

        for entry in self._curr_scan_params:
            scan_param.append(f'{entry}_fw')
            scan_param.append(f'{entry}_bw')

        return scan_param


    def get_qafm_settings(self, setting_list=None):
        """ Obtain all the settings for the qafm in a dict container. 

        @param list setting_list: optional, if specific settings are required, 
                                  and not all of them, then you can specify 
                                  those in this list.  

        @return dict: with all requested or available settings for qafm.
        """


        # settings dictionary
        sd = {}
        # Move Settings
        sd['idle_move_target_sample'] = self._sg_idle_move_target_sample
        sd['idle_move_target_obj'] = self._sg_idle_move_target_obj
        # Scan Settings
        sd['idle_move_scan_sample'] = self._sg_idle_move_scan_sample
        sd['idle_move_scan_obj'] = self._sg_idle_move_scan_obj
        sd['int_time_sample_scan'] = self._sg_int_time_sample_scan
        sd['int_time_obj_scan'] = self._sg_int_time_obj_scan
        # Save Settings
        sd['root_folder_name'] = self._sg_root_folder_name
        sd['create_summary_pic'] = self._sg_create_summary_pic
        sd['save_to_gwyddion'] = self._sg_save_to_gwyddion
        # Optimizer Settings
        sd['optimizer_x_range'] = self._sg_optimizer_x_range
        sd['optimizer_x_res'] = self._sg_optimizer_x_res
        sd['optimizer_y_range'] = self._sg_optimizer_y_range
        sd['optimizer_y_res'] = self._sg_optimizer_y_res
        sd['optimizer_z_range'] = self._sg_optimizer_z_range
        sd['optimizer_z_res'] = self._sg_optimizer_z_res

        sd['optimizer_int_time'] = self._sg_optimizer_int_time
        sd['optimizer_period'] = self._sg_optimizer_period

        sd['iso_b_operation'] = self._sg_iso_b_operation
        sd['iso_b_single_mode'] = self._sg_iso_b_single_mode

        if setting_list is None:
            return sd
        else:
            ret_sd = {}
            for entry in setting_list:
                item = sd.get(entry, default=None)
                if item is not None:
                    ret_sd[entry] = item
            return ret_sd

    def set_qafm_settings(self, set_dict):
        """ Set the current qafm settings. 

        @params dict set_dict: a dictionary containing all the settings which 
                               needs to be set. For an empty dict, nothing will
                               happen. 
                               Hint: use the get_qafm_settings method to obtain
                                     a full list of available items.
        """
        
        for entry in set_dict:
            attr_name = f'_sg_{entry}'
            if hasattr(self, attr_name):
                setattr(self, attr_name, set_dict[entry])

        self.sigSettingsUpdated.emit()


    def set_iso_b_mode(self, state):
        """ switch on single iso b """
        self.set_qafm_settings({'iso_b_single_mode': state})
        
    def get_iso_b_mode(self):
        """ Check whether single iso-b is switched on. """
        return self._sg_iso_b_single_mode

    def set_iso_b_params(self, single_mode=None, freq1=None, freq2=None, gain=None):

        if single_mode is not None:
            self._iso_b_single_mode = single_mode
            self.set_iso_b_mode(state=single_mode)
        if freq1 is not None:
            self._freq1_iso_b_frequency = freq1
        if freq2 is not None:
            self._freq2_iso_b_frequency = freq2
        if gain is not None:
            self._iso_b_gain = gain

        self.sigIsoBParamsUpdated.emit()

    def get_iso_b_params(self):
        """ return the frequency and gain"""
        return self._iso_b_single_mode, \
               self._freq1_iso_b_frequency, \
               self._freq2_iso_b_frequency, \
               self._iso_b_gain


    #FIXME: Think about transferring the normalization of the 'Height(Dac)' and 
    #       'Height(Sen)' parameter to the hardware level.
    #       In the hardware, the last measured value can always be tracked.
    #       You also know that if the method setup_spm is used, then we have to 
    #       update the normalization parameter. 
    #       For now, it can be confusing, hence, at the moment, this 
    #       normalization will take place in the logic.
    def scan_area_qafm_bw_fw_by_line(self, coord0_start, coord0_stop, coord0_num,
                                     coord1_start, coord1_stop, coord1_num,
                                     integration_time, plane='XY',
                                     meas_params=['counts', 'Height(Dac)'],
                                     continue_meas=False):

        """ QAFM measurement (optical + afm) forward and backward for a scan by line.

        @param float coord0_start: start coordinate in m
        @param float coord0_stop: start coordinate in m
        @param int coord0_num: number of points in coord0 direction
        @param float coord1_start: start coordinate in m
        @param float coord1_stop: start coordinate in m
        @param int coord1_num: number of points in coord1 direction
        @param float integration_time: time for the optical integration in s
        @param str plane: Name of the plane to be scanned. Possible options are
                            'XY', 'YZ', 'XZ', 'X2Y2', 'Y2Z2', 'X2Z2'
        @param list meas_params: list of possible strings of the measurement
                                 parameter. Have a look at MEAS_PARAMS to see
                                 the available parameters. Include the parameter
                                 'Counts', if you want to measure them.

        @return 2D_array: measurement results in a two dimensional list.
        """

        if integration_time is None:
            integration_time = self._sg_int_time_sample_scan

        self.module_state.lock()

        # set up the spm device:
        reverse_meas = False
        self._stop_request = False

        # time in which the stage is just moving without measuring
        time_idle_move = self._sg_idle_move_scan_sample

        scan_speed_per_line = integration_time * coord0_num
        scan_arr = self._spm.create_scan_leftright2(coord0_start, coord0_stop,
                                                    coord1_start, coord1_stop,
                                                    coord1_num)

        ret_val, _, curr_scan_params = self._spm.setup_spm(plane=plane,
                                                           line_points=coord0_num,
                                                           meas_params=meas_params,
                                                           scan_mode=0)  # line scan
        spm_start_idx = 0


        #FIXME: check whether bugs can occur if you do not reset the following values.
        if not continue_meas:
            # if optimization happens during the scan, then we need to handle
            # manually the normalization of both AFM parameters. Every time 
            # 'setup_spm' is called, then the zero value is referred to the first
            # measured point. 
            self._height_sens_norm = 0.0
            self._height_dac_norm = 0.0

        _update_normalization = False

        if 'counts' in meas_params:
            self._spm.set_ext_trigger(True)
            curr_scan_params.insert(0, 'counts')  # insert the fluorescence parameter
            
<<<<<<< HEAD
            if self._sg_iso_b_operation == True:
                if self._sg_iso_b_single_mode:
                    # single iso-b
                    ret_val_mq = self._counter.prepare_pixelclock_single_iso_b(
                        self._freq1_iso_b_frequency, 
                        self._iso_b_gain)

                    self.log.info(f'Prepared pixelclock single iso b, val {ret_val_mq}')
                else:
                    # dual iso-b
                    ret_val_mq = self._counter.prepare_pixelclock_n_iso_b(
                        [self._freq1_iso_b_frequency, self._freq2_iso_b_frequency], 
                        self._iso_b_gain)
                    self.log.info(f'Prepared pixelclock dual iso b, val {ret_val_mq}')


=======
            if self._sg_single_iso_b_operation == True:
                ret_val_mq = self._counter.prepare_pixelclock_single_iso_b(self._single_iso_b_frequency, 
                                                              self._single_iso_b_gain)
>>>>>>> e2028cf8
            else:
                ret_val_mq = self._counter.prepare_pixelclock()

            if ret_val_mq < 0:
                self.module_state.unlock()
                self.sigQAFMScanFinished.emit()

                return self._qafm_scan_array
            
            spm_start_idx = 1 # start index of the temporary scan for the spm parameters

        # this case is for starting a new measurement:
        if (self._spm_line_num == 0) or (not continue_meas):
            self._spm_line_num = 0
            self._afm_meas_duration = 0

            # AFM signal
            self._qafm_scan_array = self.initialize_qafm_scan_array(coord0_start,
                                                                    coord0_stop,
                                                                    coord0_num,
                                                                    coord1_start,
                                                                    coord1_stop,
                                                                    coord1_num)
            self._scan_counter = 0

        # check input values
        ret_val |= self._spm.check_spm_scan_params_by_plane(plane,
                                                            coord0_start,
                                                            coord0_stop,
                                                            coord1_start,
                                                            coord1_stop)
        if ret_val < 1:
            self.module_state.unlock()
            self.sigQAFMScanFinished.emit()
            return self._qafm_scan_array

        start_time_afm_scan = datetime.datetime.now()
        self._curr_scan_params = curr_scan_params

        num_params = len(curr_scan_params)

        # save the measurement parameter
        for entry in self._qafm_scan_array:
            self._qafm_scan_array[entry]['params']['Parameters for'] = 'QAFM measurement'
            self._qafm_scan_array[entry]['params']['axis name for coord0'] = 'X'
            self._qafm_scan_array[entry]['params']['axis name for coord1'] = 'Y'
            self._qafm_scan_array[entry]['params']['measurement plane'] = 'XY'
            self._qafm_scan_array[entry]['params']['coord0_start (m)'] = coord0_start
            self._qafm_scan_array[entry]['params']['coord0_stop (m)'] = coord0_stop
            self._qafm_scan_array[entry]['params']['coord0_num (#)'] = coord0_num
            self._qafm_scan_array[entry]['params']['coord1_start (m)'] = coord1_start
            self._qafm_scan_array[entry]['params']['coord1_stop (m)'] = coord1_stop
            self._qafm_scan_array[entry]['params']['coord1_num (#)'] = coord1_num
            self._qafm_scan_array[entry]['params']['Scan speed per line (s)'] = scan_speed_per_line
            self._qafm_scan_array[entry]['params']['Idle movement speed (s)'] = time_idle_move

            self._qafm_scan_array[entry]['params']['integration time per pixel (s)'] = integration_time
            self._qafm_scan_array[entry]['params']['Measurement parameter list'] = str(curr_scan_params)
            self._qafm_scan_array[entry]['params']['Measurement start'] = start_time_afm_scan.isoformat()

        for line_num, scan_coords in enumerate(scan_arr):

            # for a continue measurement event, skip the first measurements
            # until one has reached the desired line, then continue from there.
            if line_num < self._spm_line_num:
                continue

            # optical + AFM signal
            self._qafm_scan_line = np.zeros((num_params, coord0_num))

            if 'counts' in meas_params:
                self._counter.arm_device(coord0_num)

            self._spm.setup_scan_line(corr0_start=scan_coords[0],
                                      corr0_stop=scan_coords[1],
                                      corr1_start=scan_coords[2],
                                      corr1_stop=scan_coords[3],
                                      time_forward=scan_speed_per_line,
                                      time_back=time_idle_move)

            self._spm.scan_line()  # start the scan line

            if num_params > 1:
                # i.e. afm parameters are set
                self._qafm_scan_line[spm_start_idx:] = self._spm.get_scanned_line(reshape=True)
            else:
                # perform just the scan without using the data.
                self._spm.get_scanned_line(reshape=True)

            if 'counts' in meas_params:
                # first entry is always assumed to be counts
                self._qafm_scan_line[0] = self._counter.get_line()/integration_time

<<<<<<< HEAD
            #if 'counts2' in meas_params:
            #    i = meas_params.index('counts2')
            #    self._qafm_scan_line[i] = self._counter.get_line('counts')/integration_time
=======
>>>>>>> e2028cf8

            if reverse_meas:

                for index, param_name in enumerate(curr_scan_params):
                    name = f'{param_name}_bw'  # use the unterlying naming convention

                    # save to the corresponding matrix line and renormalize the results to SI units:
                    self._qafm_scan_array[name]['data'][line_num // 2] = np.flip(self._qafm_scan_line[index]) * self._qafm_scan_array[name]['scale_fac']

                    if 'Height(Dac)' in param_name:
                        self._qafm_scan_array[name]['data'][line_num // 2] += self._height_dac_norm

                    if 'Height(Sen)' in param_name:
                        self._qafm_scan_array[name]['data'][line_num // 2] += self._height_sens_norm


                # ==== BUG FIX Normalization Adjustment of AFM data - Start ====
                # normalization flag will be set when optimization is requested.
                # the actual value needs to be calculated from the last measured
                # point of the previous measurement and the first measured point 
                # of the current measurement.
                if _update_normalization:

                    # ==> solve problem with index!!! 
                    if 'Height(Dac)' in curr_scan_params:
                        self._height_dac_norm = self._qafm_scan_array['Height(Dac)_fw']['data'][(line_num // 2)-1][-1] - self._qafm_scan_array['Height(Dac)_bw']['data'][line_num // 2][0]
                    
                    if 'Height(Sen)' in curr_scan_params:
                        self._height_sens_norm = self._qafm_scan_array['Height(Sen)_fw']['data'][(line_num // 2)-1][-1] - self._qafm_scan_array['Height(Sen)_bw']['data'][line_num // 2][0]

                    _update_normalization = False

                # apply normalization
                if 'Height(Dac)' in curr_scan_params:
                    self._qafm_scan_array['Height(Dac)_bw']['data'][line_num // 2] += self._height_dac_norm

                if 'Height(Sen)' in curr_scan_params:
                    self._qafm_scan_array['Height(Sen)_bw']['data'][line_num // 2] += self._height_sens_norm
                # ==== BUG FIX Normalization Adjustment of AFM data - Stop ====


                reverse_meas = False

                # emit only a signal if the reversed is finished.
                self.sigQAFMLineScanFinished.emit()
            else:

                for index, param_name in enumerate(curr_scan_params):
                    name = f'{param_name}_fw'  # use the unterlying naming convention

                    # save to the corresponding matrix line and renormalize the results to SI units:
                    self._qafm_scan_array[name]['data'][line_num // 2] = self._qafm_scan_line[index] * self._qafm_scan_array[name]['scale_fac']


                # ==== BUG FIX Normalization Adjustment of AFM data - Start ====
                # normalization flag will be set when optimization is requested.
                # the actual value needs to be calculated from the last measured
                # point of the previous measurement and the first measured point 
                # of the current measurement.
                if _update_normalization:

                    # ==> solve problem with index!!! 
                    if 'Height(Dac)' in curr_scan_params:
                        self._height_dac_norm = self._qafm_scan_array['Height(Dac)_bw']['data'][(line_num // 2)-1][0] - self._qafm_scan_array['Height(Dac)_fw']['data'][line_num // 2][0]
                    
                    if 'Height(Sen)' in curr_scan_params:
                        self._height_sens_norm = self._qafm_scan_array['Height(Sen)_bw']['data'][(line_num // 2)-1][0] - self._qafm_scan_array['Height(Sen)_fw']['data'][line_num // 2][0]

                    _update_normalization = False

                # apply normalization
                if 'Height(Dac)' in curr_scan_params:
                    self._qafm_scan_array['Height(Dac)_fw']['data'][line_num // 2] += self._height_dac_norm

                if 'Height(Sen)' in curr_scan_params:
                    self._qafm_scan_array['Height(Sen)_fw']['data'][line_num // 2] += self._height_sens_norm
                # ==== BUG FIX Normalization Adjustment of AFM data - Stop ====

                reverse_meas = True

            self.log.info(f'Line number {line_num} completed.')
            #print(f'Line number {line_num} completed.')

            # enable the break only if next scan goes into forward movement
            if self._stop_request and not reverse_meas:
                break

            # store the current line number
            self._spm_line_num = line_num

            # if next measurement is not in the reverse way, make a quick stop
            # and perform here an optimization first
            if self.get_optimize_request():
                
                _update_normalization = True

                self._counter.stop_measurement()
                self._spm.finish_scan()

                time.sleep(2)

                self.default_optimize()
                _, _, _ = self._spm.setup_spm(plane=plane,
                                              line_points=coord0_num,
                                              meas_params=meas_params,
                                              scan_mode=0)  # line scan
                if 'counts' in meas_params:
                    self._spm.set_ext_trigger(True)

                self._counter.prepare_pixelclock()

                self.log.debug('optimizer finished.')

        stop_time_afm_scan = datetime.datetime.now()
        self._afm_meas_duration = self._afm_meas_duration + (stop_time_afm_scan - start_time_afm_scan).total_seconds()

        if line_num == self._spm_line_num:
            self.log.info(f'Scan finished at {int(self._afm_meas_duration)}s. Yeehaa!')
        else:
            self.log.info(f'Scan stopped at {int(self._afm_meas_duration)}s.')

        for entry in self._qafm_scan_array:
            self._qafm_scan_array[entry]['params']['Measurement stop'] = stop_time_afm_scan.isoformat()
            self._qafm_scan_array[entry]['params']['Total measurement time (s)'] = self._afm_meas_duration

        # clean up the counter
        if 'counts' in meas_params:
            self._counter.stop_measurement()

        # clean up the spm
        self._spm.finish_scan()
        self.module_state.unlock()
        self.sigQAFMScanFinished.emit()

        return self._qafm_scan_array

    def start_scan_area_qafm_bw_fw_by_line(self, coord0_start=48*1e-6, coord0_stop=53*1e-6, coord0_num=40,
                            coord1_start=47*1e-6, coord1_stop=52*1e-6, coord1_num=40, integration_time=None,
                            plane='XY', meas_params=['counts', 'Phase', 'Height(Dac)', 'Height(Sen)'],
                            continue_meas=False):

        if self.check_thread_active():
            self.log.error("A measurement is currently running, stop it first!")
            return

        self._worker_thread = WorkerThread(target=self.scan_area_qafm_bw_fw_by_line,
                                            args=(coord0_start, coord0_stop, coord0_num,
                                                  coord1_start, coord1_stop, coord1_num,
                                                  integration_time, plane,
                                                  meas_params, continue_meas),
                                            name='qafm_fw_bw_line')

        self.threadpool.start(self._worker_thread)





# ==============================================================================
#             forward and backward most general scan
# ==============================================================================

    # TODO: implement a hardcore stop mechanism!!!!
    @deprecated(details='Use the method "scan_area_qafm_bw_fw_by_line" instead.')
    def scan_area_by_point(self, coord0_start, coord0_stop,
                           coord1_start, coord1_stop, res_x, res_y,
                           integration_time, plane='XY', meas_params=['Height(Dac)'],
                           continue_meas=False):

        """ QAFM measurement (optical + afm) forward and backward for a scan by point.
        
        @param float coord0_start: start coordinate in um
        @param float coord0_stop: start coordinate in um
        @param float coord1_start: start coordinate in um
        @param float coord1_stop: start coordinate in um
        @param int res_x: number of points in x direction
        @param int res_y: number of points in y direction
        @param float integration_time: time for the optical integration in s
        @param str plane: Name of the plane to be scanned. Possible options are
                            'XY', 'YZ', 'XZ', 'X2Y2', 'Y2Z2', 'X2Z2'
        @param list meas_params: list of possible strings of the measurement 
                                 parameter. Have a look at MEAS_PARAMS to see 
                                 the available parameters.

        @return 2D_array: measurement results in a two dimensional list. 
        """

        self.module_state.lock()


        # set up the spm device:
        reverse_meas = False      
        self._stop_request = False

        if not np.isclose(self._counterlogic.get_count_frequency(), 1/integration_time):
            self._counterlogic.set_count_frequency(frequency=1/integration_time)
        
        if self._counterlogic.module_state.current == 'idle':
            self._counterlogic.startCount()

        #scan_speed_per_line = 0.01  # in seconds
        scan_speed_per_line = integration_time
        scan_arr = self._spm.create_scan_leftright2(coord0_start, coord0_stop, 
                                                    coord1_start, coord1_stop, res_y)

        #FIXME: check whether the number of parameters are required and whether they are set correctly.
        # self._spm._params_per_point = len(names_buffers)
        ret_val, _, curr_scan_params = self._spm.setup_spm(plane=plane,
                                                           line_points=res_x, 
                                                           meas_params=meas_params)

        #FIXME: Implement an better initialization procedure
        #FIXME: Create a better naming for the matrices

        if (self._spm_line_num==0) or (not continue_meas):
            self._spm_line_num = 0
            self._afm_meas_duration = 0

             # AFM signal
            self._meas_array_scan_fw = np.zeros((res_y, len(curr_scan_params)*res_x))
            self._meas_array_scan_bw = np.zeros((res_y, len(curr_scan_params)*res_x))
            # APD signal
            self._apd_array_scan_fw = np.zeros((res_y, res_x))
            self._apd_array_scan_bw = np.zeros((res_y, res_x))

            self._scan_counter = 0   

        # check input values
        ret_val |= self._spm.check_spm_scan_params_by_plane(plane, coord0_start, coord0_stop, coord1_start, coord1_stop)   


        if ret_val < 1:
            return (self._apd_array_scan_fw, self._apd_array_scan_bw, 
                    self._meas_array_scan_fw, self._meas_array_scan_bw)

        # if everything is fine, start and prepare the measurement
        self._curr_scan_params = curr_scan_params
        start_time_afm_scan = time.time()

        for line_num, scan_coords in enumerate(scan_arr):
            
            # for a continue measurement event, skip the first measurements 
            # until one has reached the desired line, then continue from there.
            if line_num < self._spm_line_num:
                continue

            # AFM signal
            self._meas_line_scan = np.zeros(len(curr_scan_params)*res_x)
            # APD signal
            self._apd_line_scan = np.zeros(res_x)
            
            self._spm.setup_scan_line(corr0_start=scan_coords[0], 
                                      corr0_stop=scan_coords[1], 
                                      corr1_start=scan_coords[2], 
                                      corr1_stop=scan_coords[3], 
                                      time_forward=scan_speed_per_line, 
                                      time_back=scan_speed_per_line)
            
            vals = self._spm.scan_point()  # these are points to throw away

            #if len(vals) > 0:
            #    self.log.error("The scanner range was not correctly set up!")

            for index in range(res_x):

                #Important: Get first counts, then the SPM signal!
                self._apd_line_scan[index] = self._counter.get_counter(1)[0][0]
                self._meas_line_scan[index*len(curr_scan_params):(index+1)*len(curr_scan_params)] = self._spm.scan_point()
                
                self._scan_counter += 1
                
                # remove possibility to stop during line scan.
                #if self._stop_request:
                #    break

            if reverse_meas:
                self._meas_array_scan_bw[line_num//2] = self._meas_line_scan[::-1]
                self._apd_array_scan_bw[line_num//2] = self._apd_line_scan[::-1]
                # bring directly in correct shape: a.reshape((4, len(a)//4) )[::-1].ravel()
                # where 4 are the number of parameters 
                reverse_meas = False
            else:
                self._meas_array_scan_fw[line_num//2] = self._meas_line_scan
                self._apd_array_scan_fw[line_num//2] = self._apd_line_scan
                reverse_meas = True

            #self.log.info(f'Line number {line_num} completed.')
            print(f'Line number {line_num} completed.')

            # enable the break only if next scan goes into forward movement
            if self._stop_request and not reverse_meas:
                break

            # store the current line number
            self._spm_line_num = line_num



        self._afm_meas_duration = self._afm_meas_duration + (datetime.datetime.now() - start_time_afm_scan).total_seconds()

        if line_num == self._spm_line_num:
            self.log.info(f'Scan finished after {int(self._afm_meas_duration)}s. Yeehaa!')
        else:
            self.log.info(f'Scan stopped after {int(self._afm_meas_duration)}s.')
        
        # clean up the spm
        self._spm.finish_scan()
        self.module_state.unlock()
        
        return (self._apd_array_scan_fw, self._apd_array_scan_bw, 
                self._meas_array_scan_fw, self._meas_array_scan_bw)

    @deprecated(details='Use the method "start_scan_area_qafm_bw_fw_by_line" instead.')
    def start_measure_point(self, coord0_start=48*1e-6, coord0_stop=53*1e-6, 
                            coord1_start=47*1e-6, coord1_stop=52*1e-6, 
                            res_x=40, res_y=40, integration_time=0.02, plane='XY',
                            meas_params=['Phase', 'Height(Dac)', 'Height(Sen)'],
                            continue_meas=False):

        if self.check_meas_run():
            self.log.error("A measurement is currently running, stop it first!")
            return

        self.meas_thread = threading.Thread(target=self.scan_area_by_point, 
                                            args=(coord0_start, coord0_stop, 
                                                  coord1_start, coord1_stop, 
                                                  res_x, res_y, 
                                                  integration_time,
                                                  plane,
                                                  meas_params, continue_meas), 
                                            name='meas_thread')
        self.meas_thread.start()

# ==============================================================================
#           Quantitative Mode with ESR forward and backward movement
# ==============================================================================


    def calc_mag_field_single_res(self, res_freq, zero_field=2.87e9, e_field=0.0):
        """ Calculate the magnetic field experience by the NV, assuming low 
            mag. field.

        according to:
        https://iopscience.iop.org/article/10.1088/0034-4885/77/5/056503

        """

        gyro_nv = 28e9  # gyromagnetic ratio of the NV in Hz/T (would be 28 GHz/T)

        return np.sqrt(abs(res_freq - zero_field)**2 - e_field**2) / gyro_nv


    def calc_mag_field_double_res(self, res_freq_low, res_freq_high, 
                                  zero_field=2.87e9, e_field=0.0):
        """ Calculate the magnetic field experience by the NV, assuming low 
            mag. field by measuring two frequencies.

        @param float res_freq_low: lower resonance frequency in Hz
        @param float res_freq_high: high resonance frequency in Hz
        @param float zero_field: Zerofield splitting of NV in Hz
        @param float e_field: Estimated electrical field on the NV center

        @return float: the experiences mag. field of the NV in Tesla

        according to:
        https://www.osapublishing.org/josab/fulltext.cfm?uri=josab-33-3-B19&id=335418

        """

        gyro_nv = 28e9  # gyromagnetic ratio of the NV in Hz/T (would be 28 GHz/T)

        return np.sqrt((res_freq_low**2 +res_freq_high**2 - res_freq_low*res_freq_high - zero_field**2)/3 - e_field**2) / gyro_nv


    def scan_area_quanti_qafm_fw_bw_by_point(self, coord0_start, coord0_stop,
                                          coord0_num, coord1_start, coord1_stop,
                                          coord1_num, int_time_afm=0.1,
                                          idle_move_time=0.1, freq_start=2.77e9,
                                          freq_stop=2.97e9, freq_points=100,
                                          esr_count_freq=200,
                                          mw_power=0.4, num_esr_runs=30,
                                          optimize_period = 100,
                                          meas_params=['Height(Dac)'],
                                          single_res=True,
                                          continue_meas=False):

        """ QAFM measurement (optical + afm) forward and backward for a scan by point.

        @param float coord0_start: start coordinate in um
        @param float coord0_stop: start coordinate in um
        @param int coord0_num: number of points in coord0 direction
        @param float coord1_start: start coordinate in um
        @param float coord1_stop: start coordinate in um
        @param int coord1_num: start coordinate in um
        @param int coord0_num: number of points in coord1 direction
        @param float int_time_afm: integration time for afm operations
        @param float idle_move_time: time for a movement where nothing is measured
        @param float freq_start: start frequency for ESR scan in Hz
        @param float freq_stop: stop frequency for ESR scan in Hz
        @param float freq_points: number of frequencies for ESR scan
        @param float esr_count_freq: The count frequency in ESR scan in Hz
        @param float mw_power: microwave power during scan
        @param int num_esr_runs: number of ESR runs
        @param float optimize_period: time after which an optimization request 
                                      is set

        @param list meas_params: list of possible strings of the measurement
                                 parameter. Have a look at MEAS_PARAMS to see
                                 the available parameters.

        @return 2D_array: measurement results in a two dimensional list.
        """

        # self.log.info('forward backward scan started.')
        # self.log.info(f'{coord0_start, coord0_stop, coord0_num, coord1_start, coord1_stop, coord1_num, int_time_afm, idle_move_time, freq_start, freq_stop, freq_points, esr_count_freq, mw_power, num_esr_runs, optimize_period, meas_params, single_res, continue_meas}')
        # time.sleep(3)
        # self.sigQuantiScanFinished.emit()
        # return
        
        #self.module_state.lock()
        plane = 'XY'

        # set up the spm device:
        reverse_meas = False
        self._stop_request = False

        self._optimize_period = optimize_period

        # make the counter for esr ready
        freq_list = np.linspace(freq_start, freq_stop, freq_points, endpoint=True)

        ret_val = self._counter.prepare_cw_esr(freq_list, esr_count_freq, mw_power)

        if ret_val < 0:
            self.sigQuantiScanFinished.emit()
            return self._qafm_scan_array

        # scan_speed_per_line = 0.01  # in seconds
        scan_speed_per_line = int_time_afm
        scan_arr = self._spm.create_scan_leftright2(coord0_start, coord0_stop,
                                                    coord1_start, coord1_stop, coord1_num)

        ret_val, _, curr_scan_params = self._spm.setup_spm(plane=plane,
                                                           line_points=coord0_num,
                                                           meas_params=meas_params)

        curr_scan_params.insert(0, 'counts')  # insert the fluorescence parameter

        # this case is for starting a new measurement:
        if (self._spm_line_num == 0) or (not continue_meas):
            self._spm_line_num = 0
            self._afm_meas_duration = 0

            # AFM signal
            self._qafm_scan_array = self.initialize_qafm_scan_array(coord0_start, 
                                                                    coord0_stop, 
                                                                    coord0_num,
                                                                    coord1_start, 
                                                                    coord1_stop, 
                                                                    coord1_num)
            self._scan_counter = 0


            self._esr_scan_array = self.initialize_esr_scan_array(freq_start, 
                                                                  freq_stop, 
                                                                  freq_points,
                                                                  coord0_start, 
                                                                  coord0_stop, 
                                                                  coord0_num,
                                                                  coord1_start, 
                                                                  coord1_stop, 
                                                                  coord1_num)

            # check input values
        ret_val |= self._spm.check_spm_scan_params_by_plane(plane, coord0_start, coord0_stop,
                                                            coord1_start, coord1_stop)
        if ret_val < 1:
            self.sigQuantiScanFinished.emit()
            return self._qafm_scan_array

        start_time_afm_scan = datetime.datetime.now()
        opti_counter = datetime.datetime.now()
        self._curr_scan_params = curr_scan_params

        # save the measurement parameter
        for entry in self._qafm_scan_array:
            self._qafm_scan_array[entry]['params']['Parameters for'] = 'QAFM measurement'
            self._qafm_scan_array[entry]['params']['axis name for coord0'] = 'X'
            self._qafm_scan_array[entry]['params']['axis name for coord1'] = 'Y'
            self._qafm_scan_array[entry]['params']['measurement plane'] = 'XY'
            self._qafm_scan_array[entry]['params']['coord0_start (m)'] = coord0_start
            self._qafm_scan_array[entry]['params']['coord0_stop (m)'] = coord0_stop
            self._qafm_scan_array[entry]['params']['coord0_num (#)'] = coord0_num
            self._qafm_scan_array[entry]['params']['coord1_start (m)'] = coord1_start
            self._qafm_scan_array[entry]['params']['coord1_stop (m)'] = coord1_stop
            self._qafm_scan_array[entry]['params']['coord1_num (#)'] = coord1_num

            self._qafm_scan_array[entry]['params']['ESR Frequency start (Hz)'] = freq_start
            self._qafm_scan_array[entry]['params']['ESR Frequency stop (Hz)'] = freq_stop
            self._qafm_scan_array[entry]['params']['ESR Frequency points (#)'] = freq_points
            self._qafm_scan_array[entry]['params']['ESR Count Frequency (Hz)'] = esr_count_freq
            self._qafm_scan_array[entry]['params']['ESR MW power (gain)'] = mw_power
            self._qafm_scan_array[entry]['params']['ESR Measurement runs (#)'] = num_esr_runs
            self._qafm_scan_array[entry]['params']['Expect one resonance dip'] = single_res
            self._qafm_scan_array[entry]['params']['Optimize Period (s)'] = optimize_period

            self._qafm_scan_array[entry]['params']['AFM integration time per pixel (s)'] = int_time_afm
            self._qafm_scan_array[entry]['params']['AFM time for idle move (s)'] = idle_move_time
            self._qafm_scan_array[entry]['params']['Measurement parameter list'] = str(curr_scan_params)
            self._qafm_scan_array[entry]['params']['Measurement start'] = start_time_afm_scan.isoformat()

        for line_num, scan_coords in enumerate(scan_arr):

            # for a continue measurement event, skip the first measurements
            # until one has reached the desired line, then continue from there.
            if line_num < self._spm_line_num:
                continue

            num_params = len(curr_scan_params)

            self._spm.setup_scan_line(corr0_start=scan_coords[0],
                                      corr0_stop=scan_coords[1],
                                      corr1_start=scan_coords[2],
                                      corr1_stop=scan_coords[3],
                                      time_forward=scan_speed_per_line,
                                      time_back=idle_move_time)

            # -1 otherwise it would be more than coord0_num points, since first one is counted too.
            x_step = (scan_coords[1] - scan_coords[0]) / (coord0_num - 1)

            self._afm_pos = {'x': scan_coords[0], 'y': scan_coords[2]}

            vals = self._spm.scan_point()  # these are points to throw away
            self.sigNewAFMPos.emit(self._afm_pos)

            # if len(vals) > 0:
            #    self.log.error("The scanner range was not correctly set up!")

            last_elem = list(range(coord0_num))[-1]
            for index in range(coord0_num):

                # first two entries are counts and b_field, remaining entries are the scan parameter
                self._scan_point = np.zeros(num_params) 

                # at first the AFM parameter
                self._scan_point[2:] = self._spm.scan_point()  
                
                # obtain ESR measurement
                self._counter.start_esr(num_esr_runs)
                esr_meas = self._counter.get_esr_meas()[:, 2:]

                esr_meas_mean = esr_meas.mean(axis=0)
                esr_meas_std = esr_meas.std(axis=0)
                
                mag_field = 0.0

                try:

                    # just for safety reasons (allocate already some data for it)
                    esr_data_fit = np.zeros(len(esr_meas_mean))

                    # perform analysis and fit for the measured data:
                    if single_res:
                        res = self._fitlogic.make_lorentzian_fit(freq_list,
                                                                 esr_meas_mean,
                                                                 estimator=self._fitlogic.estimate_lorentzian_dip)
                        esr_data_fit = res.best_fit

                        res_freq = res.params['center'].value
                        #FIXME: use Tesla not Gauss, right not, this is just for display purpose
                        mag_field =  self.calc_mag_field_single_res(res_freq, 
                                                                    self.ZFS, 
                                                                    self.E_FIELD) * 10000


                    else:    
                        res = self._fitlogic.make_lorentziandouble_fit(freq_list, 
                                                                       esr_meas_mean,
                                                                       estimator=self._fitlogic.estimate_lorentziandouble_dip)
                        esr_data_fit = res.best_fit

                        res_freq_low = res.params['l0_center'].value
                        res_freq_high = res.params['l1_center'].value
                        #FIXME: use Tesla not Gauss, right not, this is just for display purpose
                        mag_field = self.calc_mag_field_double_res(res_freq_low,
                                                              res_freq_high, 
                                                              self.ZFS, 
                                                              self.E_FIELD)* 10000

                    fluorescence = res.params['offset']

                except:
                    self.log.warning(f'Fit was not working at line {line_num//2} and index {index}. Data needs to be post-processed.')

                # here the counts are saved:
                self._scan_point[0] = fluorescence
                # here the b_field is saved:
                self._scan_point[1] = mag_field
                
                if reverse_meas:

                    for param_index, param_name in enumerate(curr_scan_params):
                        name = f'{param_name}_bw'

                        self._qafm_scan_array[name]['data'][line_num // 2][coord0_num-index-1] = self._scan_point[param_index] * self._qafm_scan_array[name]['scale_fac']

                    # insert number from the back
                    self._esr_scan_array['esr_bw']['data'][line_num// 2][coord0_num-index-1] = esr_meas_mean
                    self._esr_scan_array['esr_bw']['data_std'][line_num//2][coord0_num-index-1] = esr_meas_std

                    self._esr_scan_array['esr_bw']['data_fit'][line_num//2][coord0_num-index-1] = esr_data_fit
 
                else:

                    for param_index, param_name in enumerate(curr_scan_params):
                        name = f'{param_name}_fw'

                        self._qafm_scan_array[name]['data'][line_num // 2][index] = self._scan_point[param_index] * self._qafm_scan_array[name]['scale_fac']

                    self._esr_scan_array['esr_fw']['data'][line_num//2][index] = esr_meas_mean
                    self._esr_scan_array['esr_fw']['data_std'][line_num//2][index] = esr_meas_std

                    self._esr_scan_array['esr_fw']['data_fit'][line_num//2][coord0_num-index-1] = esr_data_fit


                self.log.info(f'Point: {line_num * coord0_num + index + 1} out of {coord0_num*coord1_num*2}, {(line_num * coord0_num + index +1)/(coord0_num*coord1_num*2) * 100:.2f}% finished.')

                if index != last_elem:
                    self._afm_pos['x'] += x_step
                    self.sigNewAFMPos.emit({'x': self._afm_pos['x']})

                self._scan_counter += 1

                # emit a signal at every point, so that update can happen in real time.
                self.sigQAFMLineScanFinished.emit()

                # remove possibility to stop during line scan.
                if self._stop_request:
                   break

            # self.log.info(f'Line number {line_num} completed.')
            self.log.info(f'Line number {line_num} completed.')

            # store the current line number
            self._spm_line_num = line_num

            # break irrespective of the direction of the scan
            if self._stop_request:
                break

            # perform optimization always after line finishes
            if (datetime.datetime.now() - opti_counter).total_seconds() > self._optimize_period:

                self.log.info('Enter optimization.')

                self._counter.stop_measurement()

                self._counter.prepare_pixelclock()


                self._spm.finish_scan()

                self.default_optimize()
                _, _, _ = self._spm.setup_spm(plane=plane,
                                              line_points=coord0_num,
                                              meas_params=meas_params)
                self._counter.prepare_cw_esr(freq_list, esr_count_freq, mw_power)
                opti_counter = datetime.datetime.now()



        stop_time_afm_scan = datetime.datetime.now()
        self._afm_meas_duration = self._afm_meas_duration + (stop_time_afm_scan - start_time_afm_scan).total_seconds()

        if line_num == self._spm_line_num:
            self.log.info(f'Scan finished at {int(self._afm_meas_duration)}s. Yeehaa!')
        else:
            self.log.info(f'Scan stopped at {int(self._afm_meas_duration)}s.')

        for entry in self._qafm_scan_array:
            self._qafm_scan_array[entry]['params']['Measurement stop'] = stop_time_afm_scan.isoformat()
            self._qafm_scan_array[entry]['params']['Total measurement time (s)'] = self._afm_meas_duration

        # clean up the spm
        self._spm.finish_scan()
        #self.module_state.unlock()
        self.sigQuantiScanFinished.emit()

        return self._qafm_scan_array

    def start_scan_area_quanti_qafm_fw_bw_by_point(self, coord0_start, coord0_stop,
                                              coord0_num, coord1_start, coord1_stop,
                                              coord1_num, int_time_afm=0.1,
                                              idle_move_time=0.1, freq_start=2.77e9,
                                              freq_stop=2.97e9, freq_points=100,
                                              esr_count_freq=200,
                                              mw_power=0.4, num_esr_runs=30,
                                              optimize_period=100,
                                              meas_params=['Height(Dac)'],
                                              single_res=True,
                                              continue_meas=False):

        if self.check_thread_active():
            self.log.error("A measurement is currently running, stop it first!")
            return

        self._worker_thread = WorkerThread(target=self.scan_area_quanti_qafm_fw_bw_by_point,
                                            args=(coord0_start, coord0_stop,
                                              coord0_num, coord1_start, coord1_stop,
                                              coord1_num, int_time_afm,
                                              idle_move_time, freq_start,
                                              freq_stop, freq_points,
                                              esr_count_freq,
                                              mw_power, num_esr_runs,
                                              optimize_period,
                                              meas_params,
                                              single_res,
                                              continue_meas),
                                            name='quanti_thread')
        self.threadpool.start(self._worker_thread)

    # ==============================================================================
    #           Quantitative Mode with ESR just forward movement
    # ==============================================================================

    def scan_area_quanti_qafm_fw_by_point(self, coord0_start, coord0_stop,
                                             coord0_num, coord1_start, coord1_stop,
                                             coord1_num, int_time_afm=0.1,
                                             idle_move_time=0.1, freq_start=2.77e9,
                                             freq_stop=2.97e9, freq_points=100,
                                             esr_count_freq=200,
                                             mw_power=0.4, num_esr_runs=30,
                                             optimize_period=100,
                                             meas_params=['Height(Dac)'],
                                             single_res=True,
                                             continue_meas=False):

        """ QAFM measurement (optical + afm) snake movement for a scan by point.

        @param float coord0_start: start coordinate in um
        @param float coord0_stop: start coordinate in um
        @param int coord0_num: number of points in coord0 direction
        @param float coord1_start: start coordinate in um
        @param float coord1_stop: start coordinate in um
        @param int coord1_num: start coordinate in um
        @param int coord0_num: number of points in coord1 direction
        @param float int_time_afm: integration time for afm operations
        @param float idle_move_time: time for a movement where nothing is measured
        @param float freq_start: start frequency for ESR scan in Hz
        @param float freq_stop: stop frequency for ESR scan in Hz
        @param float freq_points: number of frequencies for ESR scan
        @param count_freq: The count frequency in ESR scan in Hz
        @param float mw_power: microwave power during scan
        @param int num_esr_runs: number of ESR runs

        @param list meas_params: list of possible strings of the measurement
                                 parameter. Have a look at MEAS_PARAMS to see
                                 the available parameters.

        @return 2D_array: measurement results in a two dimensional list.
        """

        # self.log.info('forwards scan started.')
        # self.log.info(f'{coord0_start, coord0_stop, coord0_num, coord1_start, coord1_stop, coord1_num, int_time_afm, idle_move_time, freq_start, freq_stop, freq_points, esr_count_freq, mw_power, num_esr_runs, optimize_period, meas_params, single_res, continue_meas}')
        # time.sleep(3)
        # self.sigQuantiScanFinished.emit()
        # return

        # self.module_state.lock()
        plane = 'XY'

        # set up the spm device:
        ## reverse_meas = False
        self._stop_request = False

        self._optimize_period = optimize_period

        # make the counter for esr ready
        freq_list = np.linspace(freq_start, freq_stop, freq_points, endpoint=True)
        
        ret_val = self._counter.prepare_cw_esr(freq_list, esr_count_freq, mw_power)

        if ret_val < 0:
            self.sigQuantiScanFinished.emit()
            return self._qafm_scan_array

        # scan_speed_per_line = 0.01  # in seconds
        scan_speed_per_line = int_time_afm

        scan_arr = self._spm.create_scan_leftright(coord0_start, coord0_stop,
                                                   coord1_start, coord1_stop, coord1_num)
        # scan_arr = self._spm.create_scan_snake(coord0_start, coord0_stop,
        #                                        coord1_start, coord1_stop, coord1_num)

        ret_val, _, curr_scan_params = self._spm.setup_spm(plane=plane,
                                                           line_points=coord0_num,
                                                           meas_params=meas_params)

        curr_scan_params.insert(0, 'b_field')  # insert the fluorescence parameter
        curr_scan_params.insert(0, 'counts')  # insert the fluorescence parameter

        # this case is for starting a new measurement:
        if (self._spm_line_num == 0) or (not continue_meas):
            self._spm_line_num = 0
            self._afm_meas_duration = 0

            # AFM signal
            self._qafm_scan_array = self.initialize_qafm_scan_array(coord0_start, coord0_stop, coord0_num,
                                                                    coord1_start, coord1_stop, coord1_num)
            self._scan_counter = 0

            self._esr_scan_array = self.initialize_esr_scan_array(freq_start, 
                                                                  freq_stop, 
                                                                  freq_points,
                                                                  coord0_start, 
                                                                  coord0_stop, 
                                                                  coord0_num,
                                                                  coord1_start, 
                                                                  coord1_stop, 
                                                                  coord1_num)


            # check input values
        ret_val |= self._spm.check_spm_scan_params_by_plane(plane, coord0_start, coord0_stop,
                                                            coord1_start, coord1_stop)
        if ret_val < 1:
            self.sigQuantiScanFinished.emit()
            return self._qafm_scan_array

        start_time_afm_scan = datetime.datetime.now()
        opti_counter = datetime.datetime.now()
        self._curr_scan_params = curr_scan_params

        # save the measurement parameter
        for entry in self._qafm_scan_array:
            self._qafm_scan_array[entry]['params']['Parameters for'] = 'QAFM measurement'
            self._qafm_scan_array[entry]['params']['axis name for coord0'] = 'X'
            self._qafm_scan_array[entry]['params']['axis name for coord1'] = 'Y'
            self._qafm_scan_array[entry]['params']['measurement plane'] = 'XY'
            self._qafm_scan_array[entry]['params']['coord0_start (m)'] = coord0_start
            self._qafm_scan_array[entry]['params']['coord0_stop (m)'] = coord0_stop
            self._qafm_scan_array[entry]['params']['coord0_num (#)'] = coord0_num
            self._qafm_scan_array[entry]['params']['coord1_start (m)'] = coord1_start
            self._qafm_scan_array[entry]['params']['coord1_stop (m)'] = coord1_stop
            self._qafm_scan_array[entry]['params']['coord1_num (#)'] = coord1_num

            self._qafm_scan_array[entry]['params']['ESR Frequency start (Hz)'] = freq_start
            self._qafm_scan_array[entry]['params']['ESR Frequency stop (Hz)'] = freq_stop
            self._qafm_scan_array[entry]['params']['ESR Frequency points (#)'] = freq_points
            self._qafm_scan_array[entry]['params']['ESR Count Frequency (Hz)'] = esr_count_freq
            self._qafm_scan_array[entry]['params']['ESR MW power (gain)'] = mw_power
            self._qafm_scan_array[entry]['params']['ESR Measurement runs (#)'] = num_esr_runs
            self._qafm_scan_array[entry]['params']['Expect one resonance dip'] = single_res
            self._qafm_scan_array[entry]['params']['Optimize Period (s)'] = optimize_period

            self._qafm_scan_array[entry]['params']['AFM integration time per pixel (s)'] = int_time_afm
            self._qafm_scan_array[entry]['params']['AFM time for idle move (s)'] = idle_move_time
            self._qafm_scan_array[entry]['params']['Measurement parameter list'] = str(curr_scan_params)
            self._qafm_scan_array[entry]['params']['Measurement start'] = start_time_afm_scan.isoformat()

        for line_num, scan_coords in enumerate(scan_arr):

            # for a continue measurement event, skip the first measurements
            # until one has reached the desired line, then continue from there.
            if line_num < self._spm_line_num:

                # take care of the proper order of the data
                # if line_num%2 == 0:
                #     # i.e. next measurement must be in reversed order
                #     reverse_meas = True
                # else:
                #     reverse_meas = False
                continue

            num_params = len(curr_scan_params)

            self.set_afm_pos({'x': scan_coords[0], 'y': scan_coords[2]})
            time.sleep(1)

            self._spm.setup_scan_line(corr0_start=scan_coords[0],
                                      corr0_stop=scan_coords[1],
                                      corr1_start=scan_coords[2],
                                      corr1_stop=scan_coords[3],
                                      time_forward=scan_speed_per_line,
                                      time_back=idle_move_time)

            # -1 otherwise it would be more than coord0_num points, since first one is counted too.
            x_step = (scan_coords[1] - scan_coords[0]) / (coord0_num - 1)

            self._afm_pos = {'x': scan_coords[0], 'y': scan_coords[2]}

            vals = self._spm.scan_point()  # these are points to throw away
            self.sigNewAFMPos.emit(self._afm_pos)

            # if len(vals) > 0:
            #    self.log.error("The scanner range was not correctly set up!")

            last_elem = list(range(coord0_num))[-1]

            for index in range(coord0_num):

                # first two entries are counts and b_field, remaining entries are the scan parameter
                self._scan_point = np.zeros(num_params) 

                # at first the AFM parameter
                self._debug = self._spm.scan_point()
                self._scan_point[2:] = self._debug 
                
                # obtain ESR measurement
                self._counter.start_esr(num_esr_runs)
                esr_meas = self._counter.get_esr_meas()[:, 2:]

                esr_meas_mean = esr_meas.mean(axis=0)
                esr_meas_std = esr_meas.std(axis=0)
                
                mag_field = 0.0
                fluorescence = 0.0

                try:

                    # just for safety reasons (allocate already some data for it)
                    esr_data_fit = np.zeros(len(esr_meas_mean))

                    # perform analysis and fit for the measured data:
                    if single_res:
                        res = self._fitlogic.make_lorentzian_fit(freq_list,
                                                                 esr_meas_mean,
                                                                 estimator=self._fitlogic.estimate_lorentzian_dip)

                        esr_data_fit = res.best_fit

                        res_freq = res.params['center'].value
                        #FIXME: use Tesla not Gauss, right not, this is just for display purpose
                        mag_field =  self.calc_mag_field_single_res(res_freq, 
                                                                    self.ZFS, 
                                                                    self.E_FIELD) * 10000


                    else:    
                        res = self._fitlogic.make_lorentziandouble_fit(freq_list, 
                                                                       esr_meas_mean,
                                                                       estimator=self._fitlogic.estimate_lorentziandouble_dip)

                        esr_data_fit = res.best_fit

                        res_freq_low = res.params['l0_center'].value
                        res_freq_high = res.params['l1_center'].value
                        #FIXME: use Tesla not Gauss, right not, this is just for display purpose
                        mag_field = self.calc_mag_field_double_res(res_freq_low,
                                                                   res_freq_high,
                                                                   self.ZFS,
                                                                   self.E_FIELD) * 10000

                    fluorescence = res.params['offset'].value

                except:
                    self.log.warning(f'Fit was not working at line {line_num} and index {index}. Data needs to be post-processed.')

                # here the counts are saved:
                self._scan_point[0] = fluorescence
                # here the b_field is saved:
                self._scan_point[1] = mag_field

                # save measured data in array:
                for param_index, param_name in enumerate(curr_scan_params):
                    name = f'{param_name}_fw'

                    self._qafm_scan_array[name]['data'][line_num][index] = self._scan_point[param_index] * self._qafm_scan_array[name]['scale_fac']

                self._esr_scan_array['esr_fw']['data'][line_num][index] = esr_meas_mean
                self._esr_scan_array['esr_fw']['data_std'][line_num][index] = esr_meas_std
                self._esr_scan_array['esr_fw']['data_fit'][line_num][index] = esr_data_fit

                # For debugging, display status text:
                progress_text = f'Point: {line_num * coord0_num + index + 1} out of {coord0_num * coord1_num }, {(line_num * coord0_num + index + 1) / (coord0_num * coord1_num ) * 100:.2f}% finished.'
                print(progress_text)
                self.log.info(progress_text)

                # track current AFM position:
                if index != last_elem:
                    self._afm_pos['x'] += x_step
                    self.sigNewAFMPos.emit({'x': self._afm_pos['x']})

                self._scan_counter += 1

                # emit a signal at every point, so that update can happen in real time.
                self.sigQAFMLineScanFinished.emit()

                # possibility to stop during line scan.
                if self._stop_request:
                    break

            self.log.info(f'Line number {line_num} completed.')
            print(f'Line number {line_num} completed.')

            self.sigQAFMLineScanFinished.emit()

            # store the current line number
            self._spm_line_num = line_num

            if self._stop_request:
                break

            # perform optimization always after line finishes
            if (datetime.datetime.now() - opti_counter).total_seconds() > self._optimize_period:


                self.log.info('Enter optimization.')

                self._counter.prepare_pixelclock()
                self._spm.finish_scan()

                time.sleep(1)

                self.default_optimize()
                _, _, _ = self._spm.setup_spm(plane=plane,
                                              line_points=coord0_num,
                                              meas_params=meas_params)
                self._counter.prepare_cw_esr(freq_list, esr_count_freq, mw_power)
                time.sleep(1)
                opti_counter = datetime.datetime.now()


            self.log.info('Pass optimization.')

        stop_time_afm_scan = datetime.datetime.now()
        self._afm_meas_duration = self._afm_meas_duration + (
                    stop_time_afm_scan - start_time_afm_scan).total_seconds()

        if line_num == self._spm_line_num:
            self.log.info(f'Scan finished at {int(self._afm_meas_duration)}s. Yeehaa!')
        else:
            self.log.info(f'Scan stopped at {int(self._afm_meas_duration)}s.')

        for entry in self._qafm_scan_array:
            self._qafm_scan_array[entry]['params']['Measurement stop'] = stop_time_afm_scan.isoformat()
            self._qafm_scan_array[entry]['params']['Total measurement time (s)'] = self._afm_meas_duration

        # clean up the spm
        self._spm.finish_scan()
        # self.module_state.unlock()
        self.sigQuantiScanFinished.emit()

        return self._qafm_scan_array

    def start_scan_area_quanti_qafm_fw_by_point(self, coord0_start, coord0_stop,
                                                   coord0_num, coord1_start, coord1_stop,
                                                   coord1_num, int_time_afm=0.1,
                                                   idle_move_time=0.1, freq_start=2.77e9,
                                                   freq_stop=2.97e9, freq_points=100,
                                                   esr_count_freq=200,
                                                   mw_power=0.4, num_esr_runs=30,
                                                   optimize_period=100,
                                                   meas_params=['Height(Dac)'],
                                                   single_res=True,
                                                   continue_meas=False):

        if self.check_thread_active():
            self.log.error("A measurement is currently running, stop it first!")
            return

        self._worker_thread = WorkerThread(target=self.scan_area_quanti_qafm_fw_by_point,
                                            args=(coord0_start, coord0_stop,
                                                  coord0_num, coord1_start, coord1_stop,
                                                  coord1_num, int_time_afm,
                                                  idle_move_time, freq_start,
                                                  freq_stop, freq_points,
                                                  esr_count_freq,
                                                  mw_power, num_esr_runs,
                                                  optimize_period,
                                                  meas_params,
                                                  single_res,
                                                  continue_meas),
                                            name='qanti_thread')
        self.threadpool.start(self._worker_thread)

# ==============================================================================
#             forward and backward QAFM (optical + afm) scan
# ==============================================================================

    @deprecated(details='Use the method "scan_area_qafm_bw_fw_by_line" instead.')
    def scan_area_qafm_bw_fw_by_point(self, coord0_start, coord0_stop, coord0_num,
                                      coord1_start, coord1_stop, coord1_num,
                                      integration_time, meas_params=['Height(Dac)'],
                                      continue_meas=False):

        """ QAFM measurement (optical + afm) forward and backward for a scan by point.
        
        @param float coord0_start: start coordinate in um
        @param float coord0_stop: start coordinate in um
        @param float coord1_start: start coordinate in um
        @param float coord1_stop: start coordinate in um
        @param int coord0_num: number of points in x direction
        @param int res_y: number of points in y direction
        @param float integration_time: time for the optical integration in s
        @param str plane: Name of the plane to be scanned. Possible options are
                            'XY', 'YZ', 'XZ', 'X2Y2', 'Y2Z2', 'X2Z2'
        @param list meas_params: list of possible strings of the measurement 
                                 parameter. Have a look at MEAS_PARAMS to see 
                                 the available parameters.

        @return 2D_array: measurement results in a two dimensional list. 
        """

        self.module_state.lock()
        plane='XY'

        # set up the spm device:
        reverse_meas = False      
        self._stop_request = False

        if not np.isclose(self._counterlogic.get_count_frequency(), 1/integration_time):
            self._counterlogic.set_count_frequency(frequency=1/integration_time)
        
        if self._counterlogic.module_state.current == 'idle':
            self._counterlogic.startCount()

        #scan_speed_per_line = 0.01  # in seconds
        scan_speed_per_line = integration_time
        scan_arr = self._spm.create_scan_leftright2(coord0_start, coord0_stop, 
                                                    coord1_start, coord1_stop, coord1_num)

        ret_val, _, curr_scan_params = self._spm.setup_spm(plane=plane,
                                                           line_points=coord0_num,
                                                           meas_params=meas_params)

        curr_scan_params.insert(0, 'b_field')  # insert the fluorescence parameter
        curr_scan_params.insert(0, 'counts')   # insert the fluorescence parameter

        # this case is for starting a new measurement:
        if (self._spm_line_num==0) or (not continue_meas):
            self._spm_line_num = 0
            self._afm_meas_duration = 0

            # AFM signal
            self._qafm_scan_array = self.initialize_qafm_scan_array(coord0_start, coord0_stop, coord0_num,
                                                                    coord1_start, coord1_stop, coord1_num)
            self._scan_counter = 0   

        # check input values
        ret_val |= self._spm.check_spm_scan_params_by_plane(plane, coord0_start, coord0_stop,
                                                            coord1_start, coord1_stop)
        if ret_val < 1:
            return self._qafm_scan_array

        start_time_afm_scan = datetime.datetime.now()
        self._curr_scan_params = curr_scan_params

        # save the measurement parameter
        for entry in self._qafm_scan_array:
            self._qafm_scan_array[entry]['params']['Parameters for'] = 'QAFM measurement'
            self._qafm_scan_array[entry]['params']['axis name for coord0'] = 'X'
            self._qafm_scan_array[entry]['params']['axis name for coord1'] = 'Y'
            self._qafm_scan_array[entry]['params']['measurement plane'] = 'XY'
            self._qafm_scan_array[entry]['params']['coord0_start (m)'] = coord0_start
            self._qafm_scan_array[entry]['params']['coord0_stop (m)'] = coord0_stop
            self._qafm_scan_array[entry]['params']['coord0_num (#)'] = coord0_num
            self._qafm_scan_array[entry]['params']['coord1_start (m)'] = coord1_start
            self._qafm_scan_array[entry]['params']['coord1_stop (m)'] = coord1_stop
            self._qafm_scan_array[entry]['params']['coord1_num (#)'] = coord1_num

            self._qafm_scan_array[entry]['params']['integration time per pixel (s)'] = integration_time
            self._qafm_scan_array[entry]['params']['Measurement parameter list'] = str(curr_scan_params)
            self._qafm_scan_array[entry]['params']['Measurement start'] = start_time_afm_scan.isoformat()


        for line_num, scan_coords in enumerate(scan_arr):
            
            # for a continue measurement event, skip the first measurements 
            # until one has reached the desired line, then continue from there.
            if line_num < self._spm_line_num:
                continue

            num_params = len(curr_scan_params)
            # optical + AFM signal
            self._qafm_scan_line = np.zeros(num_params*coord0_num)
            
            self._spm.setup_scan_line(corr0_start=scan_coords[0], 
                                      corr0_stop=scan_coords[1], 
                                      corr1_start=scan_coords[2], 
                                      corr1_stop=scan_coords[3], 
                                      time_forward=scan_speed_per_line, 
                                      time_back=scan_speed_per_line)

            # -1 otherwise it would be more than coord0_num points, since first one is counted too.
            x_step = (scan_coords[1]-scan_coords[0])/(coord0_num-1)

            self._afm_pos = {'x': scan_coords[0], 'y': scan_coords[2]}


            vals = self._spm.scan_point()  # these are points to throw away
            self.sigNewAFMPos.emit(self._afm_pos)

            #if len(vals) > 0:
            #    self.log.error("The scanner range was not correctly set up!")

            last_elem = list(range(coord0_num))[-1]
            for index in range(coord0_num):

                #Important: Get first counts, then the SPM signal!
                # self._qafm_scan_line[index*num_params] = self._counter.get_counter(1)[0][0]
                self._qafm_scan_line[index*num_params] = self._counterlogic.get_last_counts(1)[0][0]

                self._qafm_scan_line[index*num_params+1:(index+1)*num_params] = self._spm.scan_point()

                if index != last_elem:                
                    self._afm_pos['x'] += x_step
                    self.sigNewAFMPos.emit({'x': self._afm_pos['x']})

                self._scan_counter += 1
                
                # remove possibility to stop during line scan.
                #if self._stop_request:
                #    break

            """ 
            Algorithm:
            - make the _qafm_scan_array an dictionary
            - initialize the dictionary
            - for loop around the curr_scan_params
            - select those entries from for loop which are required and save to the correct dict entry

            """

            if reverse_meas:

                # mirror array due to backscan and take care that numbers are 
                # inserted in reversed order:
                self._qafm_scan_line = self._qafm_scan_line.reshape((len(self._qafm_scan_line)//num_params, num_params) )[::-1].ravel()

                for index, param_name in enumerate(curr_scan_params):
                    name = f'{param_name}_bw'   # use the unterlying naming convention
                    # save to the corresponding matrix line and renormalize the results to SI units:
                    self._qafm_scan_array[name]['data'][line_num//2] = self._qafm_scan_line[index::num_params] * self._qafm_scan_array[name]['scale_fac']
                reverse_meas = False

                # emit only a signal if the reversed is finished.
                self.sigQAFMLineScanFinished.emit() 
            else:
                for index, param_name in enumerate(curr_scan_params):
                    name = f'{param_name}_fw'   # use the unterlying naming convention
                    # save to the corresponding matrix line and renormalize the results to SI units:
                    self._qafm_scan_array[name]['data'][line_num//2] = self._qafm_scan_line[index::num_params] * self._qafm_scan_array[name]['scale_fac']
                reverse_meas = True

            #self.log.info(f'Line number {line_num} completed.')
            print(f'Line number {line_num} completed.')

            # enable the break only if next scan goes into forward movement
            if self._stop_request and not reverse_meas:
                break

            # store the current line number
            self._spm_line_num = line_num

        stop_time_afm_scan = datetime.datetime.now()
        self._afm_meas_duration = self._afm_meas_duration + (stop_time_afm_scan - start_time_afm_scan).total_seconds()

        if line_num == self._spm_line_num:
            self.log.info(f'Scan finished at {int(self._afm_meas_duration)}s. Yeehaa!')
        else:
            self.log.info(f'Scan stopped at {int(self._afm_meas_duration)}s.')

        for entry in self._qafm_scan_array:
            self._qafm_scan_array[entry]['params']['Measurement stop'] = stop_time_afm_scan.isoformat()
            self._qafm_scan_array[entry]['params']['Total measurement time (s)'] = self._afm_meas_duration

        # clean up the spm
        self._spm.finish_scan()
        self.module_state.unlock()
        self.sigQAFMScanFinished.emit()
        
        return self._qafm_scan_array

    @deprecated(details='Use the method "start_scan_area_qafm_bw_fw_by_line" instead.')
    def start_scan_area_qafm_bw_fw_by_point(self, coord0_start=48*1e-6, coord0_stop=53*1e-6, coord0_num=40,
                            coord1_start=47*1e-6, coord1_stop=52*1e-6, coord1_num=40, integration_time=0.02,
                            meas_params=['Phase', 'Height(Dac)', 'Height(Sen)'],
                            continue_meas=False):

        if self.check_meas_run():
            self.log.error("A measurement is currently running, stop it first!")
            return

        self.meas_thread = threading.Thread(target=self.scan_area_qafm_bw_fw_by_point, 
                                            args=(coord0_start, coord0_stop, coord0_num,
                                                  coord1_start, coord1_stop, coord1_num,
                                                  integration_time,
                                                  meas_params, continue_meas), 
                                            name='meas_thread')
        self.meas_thread.start()


# ==============================================================================
# pure optical measurement, by point
# ==============================================================================
    @deprecated(details='Use the method "scan_area_obj_by_line" instead.')
    def scan_area_obj_by_point(self, coord0_start, coord0_stop, coord0_num,
                               coord1_start, coord1_stop, coord1_num,
                               integration_time, plane='X2Y2',
                               continue_meas=False, wait_first_point=True):

        """ QAFM measurement (optical + afm) forward and backward for a scan by point.
        
        @param float coord0_start: start coordinate in um
        @param float coord0_stop: start coordinate in um
        @param float coord1_start: start coordinate in um
        @param float coord1_stop: start coordinate in um
        @param int coord0_num: number of points in x direction
        @param int coord1_num: number of points in y direction
        @param float integration_time: time for the optical integration in s
        @param str plane: Name of the plane to be scanned. Possible options are
                            'XY', 'YZ', 'XZ', 'X2Y2', 'Y2Z2', 'X2Z2'
        @param list meas_params: list of possible strings of the measurement 
                                 parameter. Have a look at MEAS_PARAMS to see 
                                 the available parameters.

        @return 2D_array: measurement results in a two dimensional list. 
        """

        #TODO&FIXME: check the following parameters:
        # self._spm_line_num
        # self._scan_counter

        self.module_state.lock()

        # check input values
        ret_val = self._spm.check_spm_scan_params_by_plane(plane,
                                                           coord0_start,
                                                           coord0_stop,
                                                           coord1_start,
                                                           coord1_stop)
        if ret_val < 1:
            self.module_state.unlock()
            return self._obj_scan_array

        # create mapping to refer to the the correct position of the coordinate
        mapping = {'coord0': plane[0].lower(), 'coord1': plane[2].lower()}

        # set up the spm device:
        reverse_meas = False      
        self._stop_request = False

        if not np.isclose(self._counterlogic.get_count_frequency(), 1/integration_time):
            self._counterlogic.set_count_frequency(frequency=1/integration_time)
        
        if self._counterlogic.module_state.current == 'idle':
            self._counterlogic.startCount()

        #scan_speed_per_line = 0.01  # in seconds
        scan_speed_per_line = integration_time
        scan_arr = self._spm.create_scan_leftright(coord0_start, coord0_stop, 
                                                   coord1_start, coord1_stop,
                                                   coord1_num)

        #FIXME: check whether the number of parameters are required and whether they are set correctly.
        # self._spm._params_per_point = len(names_buffers)
        ret_val, _, curr_scan_params = self._spm.setup_spm(plane=plane,
                                                           line_points=coord0_num,
                                                           meas_params=[],
                                                           scan_mode=1) # point mode
        if ret_val < 1:
            self.module_state.unlock()
            return self._obj_scan_array


        curr_scan_params.insert(0, 'counts')   # insert the fluorescence parameter

        #FIXME: Implement an better initialization procedure
        #FIXME: Create a better naming for the matrices

        if (self._spm_line_num==0) or (not continue_meas):
            self._spm_line_num = 0
            self._obj_meas_duration = 0

            self._obj_scan_array = self.initialize_obj_scan_array(arr_name,
                                                                  coord0_start, 
                                                                  coord0_stop,
                                                                  coord0_num,
                                                                  coord1_start, 
                                                                  coord1_stop,
                                                                  coord1_num)
            self._scan_counter = 0   


        start_time_obj_scan = datetime.datetime.now()
        num_params = len(curr_scan_params)

        # save the measurement parameter
        self._obj_scan_array[arr_name]['params']['Parameters for'] = 'Objective measurement'
        self._obj_scan_array[arr_name]['params']['axis name for coord0'] = arr_name[-2].upper()
        self._obj_scan_array[arr_name]['params']['axis name for coord1'] = arr_name[-1].upper()
        self._obj_scan_array[arr_name]['params']['measurement plane'] = arr_name[-2:].upper()
        self._obj_scan_array[arr_name]['params']['coord0_start (m)'] = coord0_start
        self._obj_scan_array[arr_name]['params']['coord0_stop (m)'] = coord0_stop
        self._obj_scan_array[arr_name]['params']['coord0_num (#)'] = coord0_num
        self._obj_scan_array[arr_name]['params']['coord1_start (m)'] = coord1_start
        self._obj_scan_array[arr_name]['params']['coord1_stop (m)'] = coord1_stop
        self._obj_scan_array[arr_name]['params']['coord1_num (#)'] = coord1_num

        self._obj_scan_array[arr_name]['params']['integration time per pixel (s)'] = integration_time
        self._obj_scan_array[arr_name]['params']['Measurement start'] = start_time_obj_scan.isoformat()

        time.sleep(3)


        for line_num, scan_coords in enumerate(scan_arr):
            
            # for a continue measurement event, skip the first measurements 
            # until one has reached the desired line, then continue from there.
            if line_num < self._spm_line_num:
                continue

            
            # optical signal only
            self._obj_scan_line = np.zeros(num_params*coord0_num)
            
            self._spm.setup_scan_line(corr0_start=scan_coords[0], 
                                      corr0_stop=scan_coords[1], 
                                      corr1_start=scan_coords[2], 
                                      corr1_stop=scan_coords[3], 
                                      time_forward=scan_speed_per_line, 
                                      time_back=scan_speed_per_line)

            # -1 otherwise it would be more than coord0_num points, since first one is counted too.
            coord0_step = (scan_coords[1] - scan_coords[0])/ (coord0_num-1)

            vals = self._spm.scan_point()  # these are points to throw away

            # this is the first point to approach:
            new_coords = {mapping['coord0']: scan_coords[0], mapping['coord1']: scan_coords[2]}
            self._obj_pos.update(new_coords)
            self.sigNewObjPos.emit(new_coords)

            # wait a bit before starting to count the first value.
            if wait_first_point:
                time.sleep(2)
                wait_first_point = False

            last_elem = list(range(coord0_num))[-1]
            for index in range(coord0_num):

                #Important: Get first counts, then the SPM signal!
                self._obj_scan_line[index*num_params] = self._counter.get_counter(1)[0][0]
                # self._obj_scan_line[index*num_params] = self._counterlogic.get_last_counts(1)[0][0]

                #start_time = datetime.datetime.now()

                self._spm.scan_point()

                #self._time_call[line_num][index] = (datetime.datetime.now() - start_time).total_seconds()

                if index != last_elem:
                    self._obj_pos[mapping['coord0']] += coord0_step
                    self.sigNewObjPos.emit({mapping['coord0']: self._obj_pos[mapping['coord0']]})
                
                self._scan_counter += 1
                
                # remove possibility to stop during line scan.
                #if self._stop_request:
                #    break

            self._obj_scan_array[arr_name]['data'][line_num] = self._obj_scan_line
            self.sigObjLineScanFinished.emit(arr_name)


            # enable the break only if next scan goes into forward movement
            if self._stop_request:
                break

            # store the current line number
            self._spm_line_num = line_num
            print(f'Line number {line_num} completed.')

        stop_time_obj_scan = datetime.datetime.now()
        self._obj_meas_duration = self._obj_meas_duration + (stop_time_obj_scan - start_time_obj_scan).total_seconds()

        if line_num == self._spm_line_num:
            self.log.info(f'Objective scan finished after {int(self._obj_meas_duration)}s. Yeehaa!')
        else:
            self.log.info(f'Objective scan stopped after {int(self._obj_meas_duration)}s.')

        self._obj_scan_array[arr_name]['params']['Measurement stop'] = stop_time_obj_scan.isoformat()
        self._obj_scan_array[arr_name]['params']['Total measurement time (s)'] = self._obj_meas_duration
        
        # clean up the spm
        self._spm.finish_scan()
        self.module_state.unlock()
        self.sigObjScanFinished.emit()
        
        return self._obj_scan_array

    @deprecated(details='Use the method "start_scan_area_obj_by_line" instead.')
    def start_scan_area_obj_by_point(self, coord0_start=48*1e-6, coord0_stop=53*1e-6, coord0_num=40,
                                     coord1_start=47*1e-6, coord1_stop=52*1e-6, coord1_num=40,
                                     integration_time=0.02, plane='X2Y2',
                                     continue_meas=False):

        if self.check_meas_run():
            self.log.error("A measurement is currently running, stop it first!")
            return

        self.meas_thread = threading.Thread(target=self.scan_area_obj_by_point, 
                                            args=(coord0_start, coord0_stop, coord0_num,
                                                  coord1_start, coord1_stop, coord1_num,
                                                  integration_time,
                                                  plane, continue_meas), 
                                            name='meas_thread')
        self.meas_thread.start()

# ==============================================================================
# pure optical measurement, by line
# ==============================================================================

    def scan_area_obj_by_line(self, coord0_start, coord0_stop, coord0_num,
                               coord1_start, coord1_stop, coord1_num,
                               integration_time, plane='X2Y2',
                               continue_meas=False):

        """ QAFM measurement (optical + afm) forward and backward for a scan by line.

        @param float coord0_start: start coordinate in um
        @param float coord0_stop: start coordinate in um
        @param float coord1_start: start coordinate in um
        @param float coord1_stop: start coordinate in um
        @param int coord0_num: number of points in x direction
        @param int coord1_num: number of points in y direction
        @param float integration_time: time for the optical integration in s
        @param str plane: Name of the plane to be scanned. Possible options are
                            'XY', 'YZ', 'XZ', 'X2Y2', 'Y2Z2', 'X2Z2'
        @param list meas_params: list of possible strings of the measurement
                                 parameter. Have a look at MEAS_PARAMS to see
                                 the available parameters.

        @return 2D_array: measurement results in a two dimensional list.
        """
        if integration_time is None:
            integration_time = self._sg_int_time_obj_scan

        self.module_state.lock()

        coord0, coord1 = (0.0, 0.0)

        mapping = {'coord0': 0}

        if plane == 'X2Y2':
            arr_name = 'obj_xy'
            mapping = {'coord0': 0, 'coord1': 1, 'fixed': 2}
        elif plane == 'X2Z2':
            arr_name = 'obj_xz'
            mapping = {'coord0': 0, 'fixed': 1, 'coord1': 2, }
        elif plane == 'Y2Z2':
            arr_name = 'obj_yz'
            mapping = {'fixed': 0, 'coord0': 1, 'coord1': 2}

        # set up the spm device:
        reverse_meas = False
        self._stop_request = False

        # time in which the stage is just moving without measuring
        time_idle_move = self._sg_idle_move_scan_obj

        if self._counter.get_device_mode() != 'pixel':
            ret_val = self._counter.prepare_pixelclock()

            if ret_val < 0:
                self.module_state.unlock()
                self.sigObjScanFinished.emit()
                return self._obj_scan_array

        # scan_speed_per_line = 0.01  # in seconds
        scan_speed_per_line = integration_time * coord0_num

        # FIXME: Uncomment for snake like scan, however, not recommended!!!
        #       As it will distort the picture.
        # scan_arr = self._spm.create_scan_snake(coord0_start, coord0_stop,
        #                                        coord1_start, coord1_stop,
        #                                        coord1_num)

        scan_arr = self._spm.create_scan_leftright(coord0_start, coord0_stop,
                                                   coord1_start, coord1_stop,
                                                   coord1_num)


        # FIXME: check whether the number of parameters are required and whether they are set correctly.
        # self._spm._params_per_point = len(names_buffers)
        ret_val, _, curr_scan_params = self._spm.setup_spm(plane=plane,
                                                           line_points=coord0_num,
                                                           meas_params=[],
                                                           scan_mode=0) # line scan

        curr_scan_params.insert(0, 'counts')  # insert the fluorescence parameter

        self._spm.set_ext_trigger(True)


        # FIXME: Implement an better initialization procedure
        # FIXME: Create a better naming for the matrices

        if (self._spm_line_num == 0) or (not continue_meas):
            self._spm_line_num = 0
            self._obj_meas_duration = 0

            self._obj_scan_array = self.initialize_obj_scan_array(arr_name,
                                                                  coord0_start,
                                                                  coord0_stop,
                                                                  coord0_num,
                                                                  coord1_start,
                                                                  coord1_stop,
                                                                  coord1_num)

            self._scan_counter = 0

            # check input values
        ret_val |= self._spm.check_spm_scan_params_by_plane(plane,
                                                            coord0_start,
                                                            coord0_stop,
                                                            coord1_start,
                                                            coord1_stop)

        if ret_val < 1:
            return self._obj_scan_array

        start_time_obj_scan = datetime.datetime.now()
        num_params = len(curr_scan_params)

        # save the measurement parameter
        self._obj_scan_array[arr_name]['params']['Parameters for'] = 'Objective measurement'
        self._obj_scan_array[arr_name]['params']['axis name for coord0'] = arr_name[-2].upper()
        self._obj_scan_array[arr_name]['params']['axis name for coord1'] = arr_name[-1].upper()
        self._obj_scan_array[arr_name]['params']['measurement plane'] = arr_name[-2:].upper()
        self._obj_scan_array[arr_name]['params']['coord0_start (m)'] = coord0_start
        self._obj_scan_array[arr_name]['params']['coord0_stop (m)'] = coord0_stop
        self._obj_scan_array[arr_name]['params']['coord0_num (#)'] = coord0_num
        self._obj_scan_array[arr_name]['params']['coord1_start (m)'] = coord1_start
        self._obj_scan_array[arr_name]['params']['coord1_stop (m)'] = coord1_stop
        self._obj_scan_array[arr_name]['params']['coord1_num (#)'] = coord1_num
        self._obj_scan_array[arr_name]['params']['Scan speed per line (s)'] = scan_speed_per_line
        self._obj_scan_array[arr_name]['params']['Idle movement speed (s)'] = time_idle_move

        self._obj_scan_array[arr_name]['params']['integration time per pixel (s)'] = integration_time
        self._obj_scan_array[arr_name]['params']['Measurement start'] = start_time_obj_scan.isoformat()


        for line_num, scan_coords in enumerate(scan_arr):

            # for a continue measurement event, skip the first measurements
            # until one has reached the desired line, then continue from there.
            if line_num < self._spm_line_num:
                continue

            # optical signal only
            self._obj_scan_line = np.zeros(num_params * coord0_num)

            self._spm.setup_scan_line(corr0_start=scan_coords[0],
                                      corr0_stop=scan_coords[1],
                                      corr1_start=scan_coords[2],
                                      corr1_stop=scan_coords[3],
                                      time_forward=scan_speed_per_line,
                                      time_back=time_idle_move)

            self._counter.arm_device(coord0_num)
            self._spm.scan_line()

            #FIXME: Uncomment for snake like scan, however, not recommended!!!
            #       As it will distort the picture.
            # if line_num % 2 == 0:
            #     self._obj_scan_array[arr_name]['data'][line_num] = self._counter.get_line() / integration_time
            # else:
            #     self._obj_scan_array[arr_name]['data'][line_num] = self._counter.get_line()[::-1] / integration_time

            self._obj_scan_array[arr_name]['data'][line_num] = self._counter.get_line()/integration_time
            self.sigObjLineScanFinished.emit(arr_name)

            # enable the break only if next scan goes into forward movement
            if self._stop_request:
                break

            # store the current line number
            self._spm_line_num = line_num
            #print(f'Line number {line_num} completed.')

        stop_time_obj_scan = datetime.datetime.now()
        self._obj_meas_duration = self._obj_meas_duration + (
                    stop_time_obj_scan - start_time_obj_scan).total_seconds()

        if line_num == self._spm_line_num:
            self.log.info(f'Objective scan finished after {int(self._obj_meas_duration)}s. Yeehaa!')
        else:
            self.log.info(f'Objective scan stopped after {int(self._obj_meas_duration)}s.')

        self._obj_scan_array[arr_name]['params']['Measurement stop'] = stop_time_obj_scan.isoformat()
        self._obj_scan_array[arr_name]['params']['Total measurement time (s)'] = self._obj_meas_duration

        # clean up the spm
        self._spm.finish_scan()
        # clean up the counter
        self._counter.stop_measurement()

        self.module_state.unlock()
        self.sigObjScanFinished.emit()

        return self._obj_scan_array


    def start_scan_area_obj_by_line(self, coord0_start=48*1e-6, coord0_stop=53*1e-6, coord0_num=40,
                                     coord1_start=47*1e-6, coord1_stop=52*1e-6, coord1_num=40,
                                     integration_time=None, plane='X2Y2',
                                     continue_meas=False):

        if self.check_thread_active():
            self.log.error("A measurement is currently running, stop it first!")
            return

        self._worker_thread = WorkerThread(target=self.scan_area_obj_by_line,
                                           args=(coord0_start, coord0_stop, coord0_num,
                                                 coord1_start, coord1_stop, coord1_num,
                                                 integration_time,
                                                 plane, continue_meas),
                                           name='obj_scan')
        self.threadpool.start(self._worker_thread)

# ==============================================================================
# Optimizer scan an area by point
# ==============================================================================

    @deprecated(details='Use the method "scan_area_obj_by_line_opti" instead.')
    def scan_area_obj_by_point_opti(self, coord0_start, coord0_stop, coord0_num,
                                    coord1_start, coord1_stop, coord1_num,
                                    integration_time,
                                    wait_first_point=True):

        """ Measurement method for a scan by point, with just one linescan
        
        @param float coord0_start: start coordinate in um
        @param float coord0_stop: start coordinate in um
        @param float coord1_start: start coordinate in um
        @param float coord1_stop: start coordinate in um
        @param int coord0_num: number of points in x direction
        @param int coord1_num: number of points in y direction
        @param float integration_time: time for the optical integration in s
        @param str plane: Name of the plane to be scanned. Possible options are
                            'XY', 'YZ', 'XZ', 'X2Y2', 'Y2Z2', 'X2Z2'
        @param list meas_params: list of possible strings of the measurement 
                                 parameter. Have a look at MEAS_PARAMS to see 
                                 the available parameters.

        @return 2D_array: measurement results in a two dimensional list. 
        """
        meas_params = []
        #FIXME: implement general optimizer for all the planes
        plane='X2Y2'

        opti_name = 'opti_xy'

        start_time_opti = datetime.datetime.now()
        self._opti_meas_duration = 0

        if not np.isclose(self._counterlogic.get_count_frequency(), 1/integration_time):
            self._counterlogic.set_count_frequency(frequency=1/integration_time)
        self._counterlogic.startCount()

        # set up the spm device:
        self._stop_request = False
        #scan_speed_per_line = 0.01  # in seconds
        scan_speed_per_line = integration_time
        scan_arr = self._spm.create_scan_leftright(coord0_start, coord0_stop, 
                                                   coord1_start, coord1_stop, coord1_num)

        ret_val, _, curr_scan_params = self._spm.setup_spm(plane=plane,
                                                           line_points=coord0_num,
                                                           meas_params=meas_params)
        

        self._opti_scan_array = self.initialize_opti_xy_scan_array(coord0_start, coord0_stop, coord0_num,
                                                                   coord1_start, coord1_stop, coord1_num)
        # check input values
        ret_val |= self._spm.check_spm_scan_params_by_plane(plane, coord0_start, coord0_stop, coord1_start, coord1_stop)   

        if ret_val < 1:
            return self._opti_scan_array

        self._opti_scan_array[opti_name]['params']['Parameters for'] = 'Optimize XY measurement'
        self._opti_scan_array[opti_name]['params']['axis name for coord0'] = opti_name[-2].upper()
        self._opti_scan_array[opti_name]['params']['axis name for coord1'] = opti_name[-1].upper()
        self._opti_scan_array[opti_name]['params']['measurement plane'] = opti_name[-2:].upper()
        self._opti_scan_array[opti_name]['params']['coord0_start (m)'] = coord0_start
        self._opti_scan_array[opti_name]['params']['coord0_stop (m)'] = coord0_stop
        self._opti_scan_array[opti_name]['params']['coord0_num (#)'] = coord0_num
        self._opti_scan_array[opti_name]['params']['coord1_start (m)'] = coord1_start
        self._opti_scan_array[opti_name]['params']['coord1_stop (m)'] = coord1_stop
        self._opti_scan_array[opti_name]['params']['coord1_num (#)'] = coord1_num

        self._opti_scan_array[opti_name]['params']['integration time per pixel (s)'] = integration_time
        self._opti_scan_array[opti_name]['params']['Measurement start'] = start_time_opti.isoformat()

        self._scan_counter = 0

        for line_num, scan_coords in enumerate(scan_arr):
            
            # APD signal
            self._opti_scan_line = np.zeros(coord0_num)
            
            self._spm.setup_scan_line(corr0_start=scan_coords[0], 
                                      corr0_stop=scan_coords[1], 
                                      corr1_start=scan_coords[2], 
                                      corr1_stop=scan_coords[3], 
                                      time_forward=scan_speed_per_line, 
                                      time_back=scan_speed_per_line)

            # -1 otherwise it would be more than coord0_num points, since first one is counted too.
            coord0_step = (scan_coords[1] - scan_coords[0])/ (coord0_num-1)


            vals = self._spm.scan_point()  # these are points to throw away

            new_coords = {'x': scan_coords[0], 'y': scan_coords[2]}
            self._obj_pos.update(new_coords)
            self.sigNewObjPos.emit(new_coords)

            # wait a bit before starting to count the first value.
            if wait_first_point and (self._scan_counter == 0):
                time.sleep(2)

            #if len(vals) > 0:
            #    self.log.error("The scanner range was not correctly set up!")
            last_elem = list(range(coord0_num))[-1]
            for index in range(coord0_num):

                #Important: Get first counts, then the SPM signal!
                self._opti_scan_line[index] = self._counter.get_counter(1)[0][0]
                # self._opti_scan_line[index] = self._counterlogic.get_last_counts(1)[0][0]

                self._spm.scan_point()
                
                if index != last_elem:
                    self._obj_pos['x'] += coord0_step
                    self.sigNewObjPos.emit({'x': self._obj_pos['x']})

                self._scan_counter += 1
                if self._stop_request:
                    break

            self._opti_scan_array[opti_name]['data'][line_num] = self._opti_scan_line
            self.sigOptimizeLineScanFinished.emit(opti_name)

            if self._stop_request:
                break

            #self.log.info(f'Line number {line_num} completed.')
            print(f'Line number {line_num} completed.')

        stop_time_opti = datetime.datetime.now()
        self._opti_meas_duration = (stop_time_opti - start_time_opti).total_seconds()
        self.log.info(f'Optimizer finished after {int(self._opti_meas_duration)}s. Yeehaa!')

        self._opti_scan_array[opti_name]['params']['Measurement stop'] = stop_time_opti.isoformat()
        self._opti_scan_array[opti_name]['params']['Total measurement time (s)'] = self._opti_meas_duration

        # clean up the counter
        self._counter.stop_measurement()
        time.sleep(1)
        
        # clean up the spm
        self._spm.finish_scan()

        
        return self._opti_scan_array

# ==============================================================================
# Optimizer scan an area by line
# ==============================================================================

    def scan_area_obj_by_line_opti(self, coord0_start, coord0_stop, coord0_num,
                                    coord1_start, coord1_stop, coord1_num,
                                    integration_time):

        """ Measurement method for a scan by line, with just one linescan

        @param float coord0_start: start coordinate in um
        @param float coord0_stop: start coordinate in um
        @param float coord1_start: start coordinate in um
        @param float coord1_stop: start coordinate in um
        @param int coord0_num: number of points in x direction
        @param int coord1_num: number of points in y direction
        @param float integration_time: time for the optical integration in s
        @param str plane: Name of the plane to be scanned. Possible options are
                            'XY', 'YZ', 'XZ', 'X2Y2', 'Y2Z2', 'X2Z2'
        @param list meas_params: list of possible strings of the measurement
                                 parameter. Have a look at MEAS_PARAMS to see
                                 the available parameters.

        @return 2D_array: measurement results in a two dimensional list.
        """



        meas_params = []
        # FIXME: implement general optimizer for all the planes
        plane = 'X2Y2'

        opti_name = 'opti_xy'

        start_time_opti = datetime.datetime.now()
        self._opti_meas_duration = 0

        # set up the spm device:
        self._stop_request = False
        # scan_speed_per_line = 0.01  # in seconds
        scan_speed_per_line = integration_time * coord0_num

        #FIXME: Make this a setting value
        time_idle_move = 0.1 # in seconds, time in which the stage is just
                             # moving without measuring

        if self._counter.get_device_mode() != 'pixel':
            ret_val = self._counter.prepare_pixelclock()

            if ret_val < 0:
                self.sigObjScanFinished.emit()

                self._stop_request = True   # Set a stop request to stop a false measurement!

                return self._opti_scan_array


        scan_arr = self._spm.create_scan_leftright(coord0_start, coord0_stop,
                                                   coord1_start, coord1_stop,
                                                   coord1_num)

        #TODO: implement the scan line mode
        ret_val, _, curr_scan_params = self._spm.setup_spm(plane=plane,
                                                           line_points=coord0_num,
                                                           meas_params=meas_params,
                                                           scan_mode=0) # line scan
        self._spm.set_ext_trigger(True)

        self._opti_scan_array = self.initialize_opti_xy_scan_array(coord0_start,
                                                                   coord0_stop,
                                                                   coord0_num,
                                                                   coord1_start,
                                                                   coord1_stop,
                                                                   coord1_num)
        # check input values
        ret_val |= self._spm.check_spm_scan_params_by_plane(plane,
                                                            coord0_start,
                                                            coord0_stop,
                                                            coord1_start,
                                                            coord1_stop)

        if ret_val < 1:
            return self._opti_scan_array

        self._opti_scan_array[opti_name]['params']['Parameters for'] = 'Optimize XY measurement'
        self._opti_scan_array[opti_name]['params']['axis name for coord0'] = opti_name[-2].upper()
        self._opti_scan_array[opti_name]['params']['axis name for coord1'] = opti_name[-1].upper()
        self._opti_scan_array[opti_name]['params']['measurement plane'] = opti_name[-2:].upper()
        self._opti_scan_array[opti_name]['params']['coord0_start (m)'] = coord0_start
        self._opti_scan_array[opti_name]['params']['coord0_stop (m)'] = coord0_stop
        self._opti_scan_array[opti_name]['params']['coord0_num (#)'] = coord0_num
        self._opti_scan_array[opti_name]['params']['coord1_start (m)'] = coord1_start
        self._opti_scan_array[opti_name]['params']['coord1_stop (m)'] = coord1_stop
        self._opti_scan_array[opti_name]['params']['coord1_num (#)'] = coord1_num
        self._opti_scan_array[opti_name]['params']['Scan speed per line (s)'] = scan_speed_per_line
        self._opti_scan_array[opti_name]['params']['Idle movement speed (s)'] = time_idle_move

        self._opti_scan_array[opti_name]['params']['integration time per pixel (s)'] = integration_time
        self._opti_scan_array[opti_name]['params']['Measurement start'] = start_time_opti.isoformat()

        self._scan_counter = 0

        for line_num, scan_coords in enumerate(scan_arr):

            # APD signal
            self._opti_scan_line = np.zeros(coord0_num)

            self._spm.setup_scan_line(corr0_start=scan_coords[0],
                                      corr0_stop=scan_coords[1],
                                      corr1_start=scan_coords[2],
                                      corr1_stop=scan_coords[3],
                                      time_forward=scan_speed_per_line,
                                      time_back=time_idle_move)

            self._counter.arm_device(coord0_num)
            self._spm.scan_line()

            self._opti_scan_array[opti_name]['data'][line_num] = self._counter.get_line()/integration_time
            self.sigOptimizeLineScanFinished.emit(opti_name)

            if self._stop_request:
                break

            # self.log.info(f'Line number {line_num} completed.')
            # print(f'Line number {line_num} completed.')

        stop_time_opti = datetime.datetime.now()
        self._opti_meas_duration = (stop_time_opti - start_time_opti).total_seconds()
        self.log.info(f'Optimizer XY finished after {int(self._opti_meas_duration)}s. Yeehaa!')

        self._opti_scan_array[opti_name]['params']['Measurement stop'] = stop_time_opti.isoformat()
        self._opti_scan_array[opti_name]['params']['Total measurement time (s)'] = self._opti_meas_duration


        # clean up the counter
        self._counter.stop_measurement()

        # clean up the spm
        self._spm.finish_scan()


        return self._opti_scan_array

# ==============================================================================
#           Scan of just one line for optimizer by point
# ==============================================================================

    @deprecated(details='Use the method "scan_line_obj_by_line_opti" instead.')
    def scan_line_obj_by_point_opti(self, coord0_start, coord0_stop, coord1_start,
                                    coord1_stop, res, integration_time, 
                                    wait_first_point=False, continue_meas=False):

        """ Measurement method for a scan by point.
        
        @param float coord0_start: start coordinate in um
        @param float coord0_stop: start coordinate in um
        @param float coord1_start: start coordinate in um
        @param float coord1_stop: start coordinate in um
        @param int res_x: number of points in x direction
        @param int res_y: number of points in y direction
        @param float integration_time: time for the optical integration in s
        @param str plane: Name of the plane to be scanned. Possible options are
                            'XY', 'YZ', 'XZ', 'X2Y2', 'Y2Z2', 'X2Z2'
        @param list meas_params: list of possible strings of the measurement 
                                 parameter. Have a look at MEAS_PARAMS to see 
                                 the available parameters.

        @return 2D_array: measurement results in a two dimensional list. 
        """

        meas_params = []
        plane='X2Z2'

        opti_name = 'opti_z'

        self._start = time.time()

        if not np.isclose(self._counterlogic.get_count_frequency(), 1/integration_time):
            self._counterlogic.set_count_frequency(frequency=1/integration_time)
        self._counterlogic.startCount()

        # set up the spm device:
        reverse_meas = False
        self._stop_request = False
        #scan_speed_per_line = 0.01  # in seconds
        scan_speed_per_line = integration_time
        scan_coords = [coord0_start, coord0_stop, coord1_start, coord1_stop]

        #FIXME: check whether the number of parameters are required and whether they are set correctly.
        # self._spm._params_per_point = len(names_buffers)
        ret_val, _, curr_scan_params = self._spm.setup_spm(plane=plane,
                                                           line_points=res, 
                                                           meas_params=meas_params)


        self._opti_scan_array = self.initialize_opti_z_scan_array(coord1_start, coord1_stop, res)


        # check input values
        ret_val |= self._spm.check_spm_scan_params_by_plane(plane, coord0_start, coord0_stop, coord1_start, coord1_stop)   

        if ret_val < 1:
            return self._opti_scan_array

        self._scan_counter = 0

        start_time_opti = datetime.datetime.now()

        self._opti_scan_array[opti_name]['params']['Parameters for'] = 'Optimize Z measurement'
        self._opti_scan_array[opti_name]['params']['axis name for coord0'] = 'Z'
        self._opti_scan_array[opti_name]['params']['measurement direction '] = 'Z'
        self._opti_scan_array[opti_name]['params']['coord0_start (m)'] = coord1_start
        self._opti_scan_array[opti_name]['params']['coord0_stop (m)'] = coord1_stop
        self._opti_scan_array[opti_name]['params']['coord0_num (#)'] = res

        self._opti_scan_array[opti_name]['params']['integration time per pixel (s)'] = integration_time
        self._opti_scan_array[opti_name]['params']['Measurement start'] = start_time_opti.isoformat()


        # Optimizer Z signal
        self._opti_scan_array[opti_name]['data'] = np.zeros(res)
        
        self._spm.setup_scan_line(corr0_start=scan_coords[0], 
                                  corr0_stop=scan_coords[1], 
                                  corr1_start=scan_coords[2], 
                                  corr1_stop=scan_coords[3], 
                                  time_forward=scan_speed_per_line, 
                                  time_back=scan_speed_per_line)

        # -1 otherwise it would be more than res_x points, since first one is counted too.
        coord1_step = (scan_coords[3] - scan_coords[2])/ (res-1)

        vals = self._spm.scan_point()  # these are points to throw away

        new_coords = {'x': scan_coords[0], 'z': scan_coords[2]}
        self._obj_pos.update(new_coords)
        self.sigNewObjPos.emit(new_coords)

        if wait_first_point and (self._scan_counter == 0):
            time.sleep(2)

        #if len(vals) > 0:
        #    self.log.error("The scanner range was not correctly set up!")

        last_elem = list(range(res))[-1]
        for index in range(res):

            #Important: Get first counts, then the SPM signal!
            #self._apd_line_scan[index] = self._counter.get_counter(1)[0][0]
            self._opti_scan_array[opti_name]['data'][index] = self._counter.get_counter(1)[0][0]
            # self._opti_scan_array[opti_name]['data'][index] = self._counterlogic.get_last_counts(1)[0][0]

            self._spm.scan_point()

            if index != last_elem:
                self._obj_pos['z'] += coord1_step
                self.sigNewObjPos.emit({'z': self._obj_pos['z']})
            
            self._scan_counter += 1
            if self._stop_request:
                break

         #self.log.info(f'Line number {line_num} completed.')
        print(f'Optimizer Z scan complete.')
        self.sigOptimizeLineScanFinished.emit(opti_name)

        stop_time_opti = datetime.datetime.now()
        self._opti_meas_duration = (stop_time_opti - start_time_opti).total_seconds()
        self.log.info(f'Scan finished after {int(self._opti_meas_duration)}s. Yeehaa!')

        self._opti_scan_array[opti_name]['params']['Measurement stop'] = stop_time_opti.isoformat()
        self._opti_scan_array[opti_name]['params']['Total measurement time (s)'] = self._opti_meas_duration

        # clean up the spm
        self._spm.finish_scan()
        
        return self._opti_scan_array

# ==============================================================================
#           Scan of just one line for optimizer by line
# ==============================================================================

    def scan_line_obj_by_line_opti(self, coord0_start, coord0_stop, coord1_start,
                                    coord1_stop, res, integration_time,
                                    continue_meas=False):

        """ Measurement method for a scan by line.

        @param float coord0_start: start coordinate in um
        @param float coord0_stop: start coordinate in um
        @param float coord1_start: start coordinate in um
        @param float coord1_stop: start coordinate in um
        @param int res_x: number of points in x direction
        @param int res_y: number of points in y direction
        @param float integration_time: time for the optical integration in s
        @param str plane: Name of the plane to be scanned. Possible options are
                            'XY', 'YZ', 'XZ', 'X2Y2', 'Y2Z2', 'X2Z2'
        @param list meas_params: list of possible strings of the measurement
                                 parameter. Have a look at MEAS_PARAMS to see
                                 the available parameters.

        @return 2D_array: measurement results in a two dimensional list.
        """

        meas_params = []
        plane = 'X2Z2'

        opti_name = 'opti_z'

        self._start = time.time()


        # set up the spm device:
        reverse_meas = False
        self._stop_request = False

        # FIXME: Make this a setting value
        time_idle_move = 0.1 # in seconds, time in which the stage is just
                             # moving without measuring

        if self._counter.get_device_mode() != 'pixel':
            ret_val = self._counter.prepare_pixelclock()

            if ret_val < 0:
                self.sigOptimizeLineScanFinished.emit(opti_name)
                self._stop_request = True   # Set a stop request to stop a false measurement!
                return self._opti_scan_array
            
        # scan_speed_per_line = 0.01  # in seconds
        scan_speed_per_line = integration_time * res

        scan_coords = [coord0_start, coord0_stop, coord1_start, coord1_stop]

        # FIXME: check whether the number of parameters are required and whether they are set correctly.
        # self._spm._params_per_point = len(names_buffers)
        ret_val, _, curr_scan_params = self._spm.setup_spm(plane=plane,
                                                           line_points=res,
                                                           meas_params=meas_params,
                                                           scan_mode=0) # line scan

        self._spm.set_ext_trigger(True)

        self._opti_scan_array = self.initialize_opti_z_scan_array(coord1_start,
                                                                  coord1_stop,
                                                                  res)
        # check input values
        ret_val |= self._spm.check_spm_scan_params_by_plane(plane,
                                                            coord0_start,
                                                            coord0_stop,
                                                            coord1_start,
                                                            coord1_stop)
        if ret_val < 1:
            return self._opti_scan_array

        self._scan_counter = 0

        start_time_opti = datetime.datetime.now()

        self._opti_scan_array[opti_name]['params']['Parameters for'] = 'Optimize Z measurement'
        self._opti_scan_array[opti_name]['params']['axis name for coord0'] = 'Z'
        self._opti_scan_array[opti_name]['params']['measurement direction '] = 'Z'
        self._opti_scan_array[opti_name]['params']['coord0_start (m)'] = coord1_start
        self._opti_scan_array[opti_name]['params']['coord0_stop (m)'] = coord1_stop
        self._opti_scan_array[opti_name]['params']['coord0_num (#)'] = res

        self._opti_scan_array[opti_name]['params']['Scan speed per line (s)'] = scan_speed_per_line
        self._opti_scan_array[opti_name]['params']['Idle movement speed (s)'] = time_idle_move

        self._opti_scan_array[opti_name]['params']['integration time per pixel (s)'] = integration_time
        self._opti_scan_array[opti_name]['params']['Measurement start'] = start_time_opti.isoformat()

        # Optimizer Z signal
        self._opti_scan_array[opti_name]['data'] = np.zeros(res)

        self._spm.setup_scan_line(corr0_start=scan_coords[0],
                                  corr0_stop=scan_coords[1],
                                  corr1_start=scan_coords[2],
                                  corr1_stop=scan_coords[3],
                                  time_forward=scan_speed_per_line,
                                  time_back=time_idle_move)

        self._counter.arm_device(res)
        self._spm.scan_line()

        self._opti_scan_array[opti_name]['data'] = self._counter.get_line()/integration_time

        #print(f'Optimizer Z scan complete.')
        self.sigOptimizeLineScanFinished.emit(opti_name)

        stop_time_opti = datetime.datetime.now()
        self._opti_meas_duration = (stop_time_opti - start_time_opti).total_seconds()
        self.log.info(f'Scan finished after {int(self._opti_meas_duration)}s. Yeehaa!')

        self._opti_scan_array[opti_name]['params']['Measurement stop'] = stop_time_opti.isoformat()
        self._opti_scan_array[opti_name]['params']['Total measurement time (s)'] = self._opti_meas_duration

        # clean up the spm
        self._spm.finish_scan()
        # clean up the counter
        self._counter.stop_measurement()

        return self._opti_scan_array

# ==============================================================================
#   Optimize position routine
# ==============================================================================

    def get_optimizer_target(self):
        """ Obtain the current target position for the optimizer. 

        @return tuple: with (x, y, z) as the target position in m.
        """

        return (self._optimizer_x_target_pos, 
                self._optimizer_y_target_pos,
                self._optimizer_z_target_pos)

    def set_optimizer_target(self, x_target=None, y_target=None, z_target=None):
        """ Set the target position for the optimizer around which optimization happens. """

        if x_target is not None:
            self._optimizer_x_target_pos = x_target 
        if y_target is not None:
            self._optimizer_y_target_pos = y_target 
        if z_target is not None:
            self._optimizer_z_target_pos = z_target 

        #FIXME: Think about a general method and a generic return for this method
        #       to obtain the currently set target positions.



    #FIXME: Check, whether optimizer can get out of scan range, and if yes, 
    #       react to this!
    def default_optimize(self, run_in_thread=False):
        """ Note, this is a blocking method for optimization! """
        pos = self.get_obj_pos()

        _optimize_period = 60

        # make step symmetric
        x_step = self._sg_optimizer_x_range/2
        y_step = self._sg_optimizer_y_range / 2
        z_step = self._sg_optimizer_z_range / 2

        x_start = self._optimizer_x_target_pos - x_step
        x_stop = self._optimizer_x_target_pos + x_step
        res_x = self._sg_optimizer_x_res
        y_start = self._optimizer_y_target_pos - y_step
        y_stop = self._optimizer_y_target_pos + y_step
        res_y = self._sg_optimizer_y_res
        z_start = self._optimizer_z_target_pos - z_step
        z_stop = self._optimizer_z_target_pos + z_step
        res_z = self._sg_optimizer_z_res
        int_time_xy = self._sg_optimizer_int_time
        int_time_z = self._sg_optimizer_int_time

        if run_in_thread:
            self.start_optimize_pos(x_start, x_stop, res_x, y_start, y_stop,
                                    res_y,  z_start, z_stop, res_z, int_time_xy,
                                    int_time_z)
        else:
            self.optimize_obj_pos(x_start, x_stop, res_x, y_start, y_stop,
                                  res_y, z_start, z_stop, res_z, int_time_xy, 
                                  int_time_z)

    def optimize_obj_pos(self, x_start, x_stop, res_x, y_start, y_stop, res_y,
                         z_start, z_stop, res_z, int_time_xy, int_time_z):
        """ Optimize position for x, y and z by going to maximal value"""

        self._opt_val[0], self._opt_val[1], self._opt_val[3] = self.get_optimizer_target()

        # If the optimizer is called by itself, the the module state needs to be
        # locked, else we need to take care not to unlock it after finalizing
        # the process.
        optimizer_standalone_call = False
        
        if self.module_state() == 'idle':
            self.module_state.lock()
            optimizer_standalone_call = True

        opti_scan_arr = self.scan_area_obj_by_line_opti(x_start, x_stop, res_x,
                                                        y_start, y_stop, res_y,
                                                        int_time_xy)

        if self._stop_request:
            
            # only unlock, if it is a standalone call.
            if optimizer_standalone_call:
                self.module_state.unlock()

            self.sigOptimizeScanFinished.emit()
            return

        x_max, y_max, c_max = self._calc_max_val_xy(arr=opti_scan_arr['opti_xy']['data'], 
                                                    x_start=x_start, x_stop=x_stop, 
                                                    y_start=y_start, y_stop=y_stop)

        self._opti_scan_array['opti_xy']['params']['coord0 optimal pos (nm)'] = x_max
        self._opti_scan_array['opti_xy']['params']['coord1 optimal pos (nm)'] = y_max
        self._opti_scan_array['opti_xy']['params']['signal at optimal pos (c/s)'] = c_max

        if self._stop_request:
            
            # only unlock, if it is a standalone call.
            if optimizer_standalone_call:
                self.module_state.unlock()

            self.sigOptimizeScanFinished.emit()
            return


        pos = self.set_obj_pos( {'x': x_max, 'y': y_max})

        # curr_pos = self.get_obj_pos()
        # self._spm._set_pos_xy([x_max, y_max])
        # time.sleep(1)
        # self._spm._set_pos_xy([x_max, y_max])
        # time.sleep(1)
        # self._obj_pos[0] = x_max
        # self._obj_pos[1] = y_max
        self.sigNewObjPos.emit(self._obj_pos)


        # opti_scan_arr = self.scan_line_obj_by_point_opti(coord0_start=x_max, coord0_stop=x_max,
        #                                                coord1_start=z_start, coord1_stop=z_stop,
        #                                                res=res_z,
        #                                                integration_time=int_time_z,
        #                                                wait_first_point=True)
        opti_scan_arr = self.scan_line_obj_by_line_opti(coord0_start=x_max,
                                                        coord0_stop=x_max,
                                                        coord1_start=z_start,
                                                        coord1_stop=z_stop,
                                                        res=res_z,
                                                        integration_time=int_time_z)

        if self._stop_request:
            
            # only unlock, if it is a standalone call.
            if optimizer_standalone_call:
                self.module_state.unlock()
            
            self.sigOptimizeScanFinished.emit()
            return

        z_max, c_max_z = self._calc_max_val_z(opti_scan_arr['opti_z']['data'], 
                                              z_start, z_stop)

        self._opti_scan_array['opti_z']['params']['coord0 optimal pos (nm)'] = z_max
        self._opti_scan_array['opti_z']['params']['signal at optimal pos (c/s)'] = c_max_z

        self.log.debug(f'Found maximum at: [{x_max*1e6:.2f}, {y_max*1e6:.2f}, {z_max*1e6:.2f}]')

        self.set_obj_pos({'x': x_max, 'y': y_max, 'z': z_max})


        self._optimizer_x_target_pos = x_max
        self._optimizer_y_target_pos = y_max
        self._optimizer_z_target_pos = z_max

        self._opt_val = [x_max, y_max, c_max, z_max, c_max_z]
        
        # only unlock, if it is a standalone call.
        if optimizer_standalone_call:
            self.module_state.unlock()

        self.sigOptimizeScanFinished.emit()
        self._counter.stop_measurement()

        return x_max, y_max, c_max, z_max, c_max_z


    def start_optimize_pos(self, x_start, x_stop, res_x, y_start, y_stop, res_y, 
                           z_start, z_stop, res_z, int_time_xy, int_time_z):

        if self.check_thread_active():
            self.log.error("A measurement is currently running, stop it first!")
            return

        self._worker_thread = WorkerThread(target=self.optimize_obj_pos,
                                           args=(x_start, x_stop, res_x,
                                                 y_start, y_stop, res_y,
                                                 z_start, z_stop, res_z,
                                                 int_time_xy, int_time_z),
                                           name='optimizer')
        self.threadpool.start(self._worker_thread)


# ==============================================================================
# QAFM measurement with optimization possibility:
# ==============================================================================

    #FIXME: This methods needs to be checked!!
    def measure_point_optimized(self, x_start_afm=48*1e-6, x_stop_afm=53*1e-6, 
                                y_start_afm=47*1e-6, y_stop_afm=52*1e-6, 
                                res_x_afm=40, res_y_afm=40, integration_time_afm=0.02, 
                                plane_afm='XY',
                                meas_params=['Phase', 'Height(Dac)', 'Height(Sen)'],
                                continue_meas=False, optimize_int=60,
                                res_x_obj=25, res_y_obj=25, res_z_obj=25, 
                                int_time_xy_obj=0.01, int_time_z_obj=0.02):

        self._stop_request_all = False
        self._afm_meas_optimize_interval = optimize_int

        self.start_measure_point(x_start_afm, x_stop_afm, y_start_afm, y_stop_afm, 
                                 res_x_afm, res_y_afm, 
                                 integration_time_afm, plane_afm, meas_params, 
                                 continue_meas)

        # just safety wait
        time.sleep(0.1)

        time_start =  time.time()

        while not self._stop_request_all:
            time.sleep(1)

            if (time.time() - time_start) > self._afm_meas_optimize_interval:
                self.stop_measure()

                timeout = 60
                counter = 0
                # make a timeout for waiting
                while self.module_state() != 'idle':
                    time.sleep(1)
                    counter += 1

                    if counter > timeout:
                        self.log.warning('Timeout reached! Abort optimize and quit.')
                        return

                x_start = self._opt_val[0] - 0.5*1e-6
                x_stop = self._opt_val[0] + 0.5*1e-6
                y_start = self._opt_val[1] - 0.5*1e-6
                y_stop = self._opt_val[1] + 0.5*1e-6
                z_start = 0*1e-6
                z_stop = 8*1e-6
                self.optimize_pos(x_start=x_start, x_stop=x_stop, 
                                  y_start=y_start, y_stop=y_stop, 
                                  z_start=z_start, z_stop=z_stop, 
                                  res_x=res_x_obj, res_y=res_y_obj, res_z=res_z_obj, 
                                  int_time_xy=int_time_xy_obj, 
                                  int_time_z=int_time_z_obj)


                time_start = time.time()

                self.start_measure_point(x_start_afm, x_stop_afm, y_start_afm, 
                                         y_stop_afm, res_x_afm, res_y_afm, 
                                         integration_time_afm, plane_afm, 
                                         meas_params, True)
                time.sleep(0.1)


            if self.module_state() == 'idle':
                break


        self.log.info("Measurement completely finished, yeehaa!")


    def start_measure_point_optimized(self, x_start_afm=48*1e-6, x_stop_afm=53*1e-6, 
                                      y_start_afm=47*1e-6, y_stop_afm=52*1e-6, 
                                      res_x_afm=40, res_y_afm=40, 
                                      integration_time_afm=0.02, plane_afm='XY',
                                      meas_params=['Phase', 'Height(Dac)', 'Height(Sen)'],
                                      continue_meas=False, optimize_int=60,
                                      res_x_obj=25, res_y_obj=25, res_z_obj=25, 
                                      int_time_xy_obj=0.01, int_time_z_obj=0.02):

        if self.check_meas_opt_run():
            self.log.error("A measurement is currently running, stop it first!")
            return

        self.meas_thread_opt = threading.Thread(target=self.measure_point_optimized, 
                                            args=(x_start_afm, x_stop_afm, 
                                                  y_start_afm, y_stop_afm, 
                                                  res_x_afm, res_y_afm, 
                                                  integration_time_afm, plane_afm,
                                                  meas_params, continue_meas,
                                                  optimize_int, res_x_obj, 
                                                  res_y_obj, res_z_obj, 
                                                  int_time_xy_obj, int_time_z_obj), 
                                            name='meas_thread_opt')
        self.meas_thread_opt.start()


# ==============================================================================
#           Method to measure just one line instead of whole area point
# ==============================================================================
    def scan_line_by_point(self, coord0_start, coord0_stop, coord1_start, coord1_stop, res, 
                           integration_time, plane='XY', meas_params=['Height(Dac)'],
                           wait_first_point=False, continue_meas=False):

        """ Measurement method for a scan by point.
        
        @param float coord0_start: start coordinate in um
        @param float coord0_stop: start coordinate in um
        @param float coord1_start: start coordinate in um
        @param float coord1_stop: start coordinate in um
        @param int res_x: number of points in x direction
        @param int res_y: number of points in y direction
        @param float integration_time: time for the optical integration in s
        @param str plane: Name of the plane to be scanned. Possible options are
                            'XY', 'YZ', 'XZ', 'X2Y2', 'Y2Z2', 'X2Z2'
        @param list meas_params: list of possible strings of the measurement 
                                 parameter. Have a look at MEAS_PARAMS to see 
                                 the available parameters.

        @return 2D_array: measurement results in a two dimensional list. 
        """


        self._start = time.time()

        if not np.isclose(self._counterlogic.get_count_frequency(), 1/integration_time):
            self._counterlogic.set_count_frequency(frequency=1/integration_time)
        self._counterlogic.startCount()

        # set up the spm device:
        reverse_meas = False
        self._stop_request = False
        #scan_speed_per_line = 0.01  # in seconds
        scan_speed_per_line = integration_time
        scan_arr = [[coord0_start, coord0_stop, coord1_start, coord1_stop]]

        #FIXME: check whether the number of parameters are required and whether they are set correctly.
        # self._spm._params_per_point = len(names_buffers)
        ret_val, _, curr_scan_params = self._spm.setup_spm(plane=plane,
                                                           line_points=res, 
                                                           meas_params=meas_params)
        # AFM signal
        self._meas_array_scan = np.zeros(len(meas_params)*res)
        # APD signal
        self._apd_array_scan = np.zeros(res)

        # check input values
        ret_val |= self._spm.check_spm_scan_params_by_plane(plane, coord0_start, coord0_stop, coord1_start, coord1_stop)   

        if ret_val < 1:
            return self._apd_array_scan, self._meas_array_scan



        self._scan_counter = 0

        for line_num, scan_coords in enumerate(scan_arr):
            
            # AFM signal
            self._meas_line_scan = np.zeros(len(curr_scan_params)*res)
            # APD signal
            self._apd_line_scan = np.zeros(res)
            
            self._spm.setup_scan_line(corr0_start=scan_coords[0], 
                                      corr0_stop=scan_coords[1], 
                                      corr1_start=scan_coords[2], 
                                      corr1_stop=scan_coords[3], 
                                      time_forward=scan_speed_per_line, 
                                      time_back=scan_speed_per_line)
            
            vals = self._spm.scan_point()  # these are points to throw away

            if wait_first_point and (self._scan_counter == 0):
                time.sleep(2)

            #if len(vals) > 0:
            #    self.log.error("The scanner range was not correctly set up!")

            for index in range(res):

                #Important: Get first counts, then the SPM signal!
                #self._apd_line_scan[index] = self._counter.get_counter(1)[0][0]
                self._apd_line_scan[index] = self._counterlogic.get_last_counts(1)[0][0]

                self._meas_line_scan[index*len(curr_scan_params):(index+1)*len(curr_scan_params)] = self._spm.scan_point()
                
                self._scan_counter += 1
                if self._stop_request:
                    break

                self._meas_array_scan = self._meas_line_scan
                self._apd_array_scan = self._apd_line_scan

            if self._stop_request:
                break

            #self.log.info(f'Line number {line_num} completed.')
            print(f'Line number {line_num} completed.')
                
        self._stop = time.time() - self._start
        self.log.info(f'Scan finished after {int(self._stop)}s. Yeehaa!')

        # clean up the counter:
        #self._counter.close_counter()
        #self._counter.close_clock()
        
        # clean up the spm
        self._spm.finish_scan()
        
        return self._apd_array_scan, self._meas_array_scan

    def start_measure_line_point(self, coord0_start=0*1e-6, coord0_stop=0*1e-6, 
                                 coord1_start=0*1e-6, coord1_stop=10*1e-6, 
                                 res=100, integration_time=0.02, plane='XY',
                                 meas_params=['Phase', 'Height(Dac)', 'Height(Sen)'],
                                 wait_first_point=False):

        if self.check_meas_run():
            self.log.error("A measurement is currently running, stop it first!")
            return

        self.meas_thread = threading.Thread(target=self.scan_line_by_point, 
                                            args=(coord0_start, coord0_stop, 
                                                  coord1_start, coord1_stop, 
                                                  res, 
                                                  integration_time,
                                                  plane,
                                                  meas_params, wait_first_point), 
                                            name='meas_thread')

        self.meas_thread.start()

# ==============================================================================
#        General stop routine, to stop the current running measurement
# ==============================================================================

    def stop_measure(self):
        #self._counter.stop_measurement()
        self._stop_request = True

        #FIXME: this is mostly for debugging reasons, but it should be removed later.
        # unlock the state in case an error has happend.
        if not self._worker_thread.is_running() or not self._counter.is_measurement_running:
            self._counter.meas_cond.wakeAll()
            if self.module_state() != 'idle':
                self.module_state.unlock()

            #self._worker_thread.autoDelete()

            return -1

        return 0

        #self._spm.finish_scan()


# ==============================================================================
#        Higher level optimization routines for objective scanner
# ==============================================================================

    def optimize_pos(self, x_start, x_stop, y_start, y_stop, z_start,z_stop, 
                     res_x, res_y, res_z, int_time_xy, int_time_z):
        """ Optimize position for x, y and z by going to maximal value"""


        apd_arr_xy, afm_arr_xy = self.scan_by_point_single_line(x_start, x_stop, 
                                       y_start, y_stop, res_x, res_y, 
                                       int_time_xy, plane='X2Y2', meas_params=[], 
                                       wait_first_point=True)

        if self._stop_request:
            return

        x_max, y_max, c_max = self._calc_max_val_xy(arr=apd_arr_xy, x_start=x_start,
                                                    x_stop=x_stop, y_start=y_start,
                                                    y_stop=y_stop)
        if self._stop_request:
            return

        self.set_obj_pos({'x': x_max, 'y':y_max})

        # self._spm._set_pos_xy([x_max, y_max])
        # time.sleep(1)
        # self._spm._set_pos_xy([x_max, y_max])
        # time.sleep(1)

        apd_arr_z, afm_arr_z = self.scan_line_by_point(coord0_start=x_max, coord0_stop=x_max, 
                                                       coord1_start=z_start, coord1_stop=z_stop, 
                                                       res=res_z, 
                                                       integration_time=int_time_z, 
                                                       plane='X2Z2', meas_params=[],
                                                       wait_first_point=True)

        if self._stop_request:
            return

        z_max, c_max_z = self._calc_max_val_z(apd_arr_z, z_start, z_stop)

        self.set_obj_pos({'x': x_max, 'y': y_max, 'z':z_max})

        # self._spm.set_pos_obj([x_max, y_max, z_max])
        # time.sleep(2)
        # self._spm.set_pos_obj([x_max, y_max, z_max])

        self._opt_val = [x_max, y_max, c_max, z_max, c_max_z]

        return x_max, y_max, c_max, z_max, c_max_z


    def _calc_max_val_xy(self, arr, x_start, x_stop, y_start, y_stop):
        """ Calculate the maximal value in an 2d array. """
        np.amax(arr)
        column_max = np.amax(arr, axis=1).argmax()
        row_max = np.amax(arr, axis=0).argmax()
        column_num, row_num = np.shape(arr)

        x_max = (row_max + 1)/row_num * (x_stop - x_start) + x_start
        y_max = (column_max + 1)/column_num * (y_stop - y_start) + y_start
        c_max = arr[column_max, row_max]

        #FIXME: make sure c_max is the fitted value coming from x_max and y_max

        x_axis = np.linspace(x_start,x_stop,row_num)
        y_axis = np.linspace(y_start,y_stop,column_num)

        optimizer_x, optimizer_y = np.meshgrid(x_axis, y_axis)

        xy_axes = np.empty((len(x_axis) * len(y_axis), 2))
        xy_axes = (optimizer_x.flatten(), optimizer_y.flatten())

        for i in range(3):
            try:
                res = self._fitlogic.make_twoDgaussian_fit(xy_axes,arr.ravel(),
                    estimator=self._fitlogic.estimate_twoDgaussian_MLE)

                x_max = res.params['center_x'].value
                y_max = res.params['center_y'].value

                break

            except:
                pass

        return (x_max, y_max, c_max)


    def _calc_max_val_z(self, arr_z, z_start, z_stop):
        """ Calculate maximum value from z scan. """
        c_max = arr_z.max()
        z_max = arr_z.argmax()/len(arr_z) * (z_stop-z_start) + z_start
        z_axis = np.linspace(z_start,z_stop,len(arr_z))

        res = self._fitlogic.make_gaussianlinearoffset_fit(z_axis,arr_z,
            estimator=self._fitlogic.estimate_gaussianlinearoffset_peak)

        #FIXME: make sure c_max is the fitted value coming from z_max

        z_max = res.params['center'].value

        return z_max, c_max


    def start_measure_opt_pos(self, x_start, x_stop, y_start, y_stop, z_start, z_stop, 
                              res_x, res_y, res_z, int_time_xy, int_time_z):

        if self.check_meas_run():
            self.log.error("A measurement is currently running, stop it first!")
            return

        self.meas_thread = threading.Thread(target=self.optimize_pos, 
                                            args=(x_start, x_stop, 
                                                  y_start, y_stop,
                                                  z_start, z_stop, 
                                                  res_x, res_y, res_z,
                                                  int_time_xy, int_time_z), 
                                            name='meas_thread')
        self.meas_thread.start()

# ==============================================================================
#        Perform a scan just in one direction
# ==============================================================================

    def scan_by_point_single_line(self, coord0_start, coord0_stop, 
                                  coord1_start, coord1_stop, 
                                  res_x, res_y, integration_time, plane='XY', 
                                  meas_params=['Height(Dac)'], 
                                  wait_first_point=False):

        """ Measurement method for a scan by point, with just one linescan
        
        @param float coord0_start: start coordinate in um
        @param float coord0_stop: start coordinate in um
        @param float coord1_start: start coordinate in um
        @param float coord1_stop: start coordinate in um
        @param int res_x: number of points in x direction
        @param int res_y: number of points in y direction
        @param float integration_time: time for the optical integration in s
        @param str plane: Name of the plane to be scanned. Possible options are
                            'XY', 'YZ', 'XZ', 'X2Y2', 'Y2Z2', 'X2Z2'
        @param list meas_params: list of possible strings of the measurement 
                                 parameter. Have a look at MEAS_PARAMS to see 
                                 the available parameters.

        @return 2D_array: measurement results in a two dimensional list. 
        """

        self._start = time.time()

        if not np.isclose(self._counterlogic.get_count_frequency(), 1/integration_time):
            self._counterlogic.set_count_frequency(frequency=1/integration_time)
        self._counterlogic.startCount()

        # set up the spm device:
        self._stop_request = False
        #scan_speed_per_line = 0.01  # in seconds
        scan_speed_per_line = integration_time
        scan_arr = self._spm.create_scan_leftright(coord0_start, coord0_stop, 
                                                    coord1_start, coord1_stop, res_y)

        ret_val, _, curr_scan_params = self._spm.setup_spm(plane=plane,
                                                           line_points=res_x, 
                                                           meas_params=meas_params)
        # AFM signal
        self._meas_array_scan = np.zeros((res_y, len(curr_scan_params)*res_x))
        # APD signal
        self._apd_array_scan = np.zeros((res_y, res_x))

        # check input values
        ret_val |= self._spm.check_spm_scan_params_by_plane(plane, coord0_start, coord0_stop, coord1_start, coord1_stop)   

        if ret_val < 1:
            return (self._apd_array_scan, self._meas_array_scan)



        self._scan_counter = 0

        for line_num, scan_coords in enumerate(scan_arr):
            
            # AFM signal
            self._meas_line_scan = np.zeros(len(curr_scan_params)*res_x)
            # APD signal
            self._apd_line_scan = np.zeros(res_x)
            
            self._spm.setup_scan_line(corr0_start=scan_coords[0], 
                                      corr0_stop=scan_coords[1], 
                                      corr1_start=scan_coords[2], 
                                      corr1_stop=scan_coords[3], 
                                      time_forward=scan_speed_per_line, 
                                      time_back=scan_speed_per_line)
            
            vals = self._spm.scan_point()  # these are points to throw away

            # wait a bit before starting to count the first value.
            if wait_first_point and (self._scan_counter == 0):
                time.sleep(2)

            #if len(vals) > 0:
            #    self.log.error("The scanner range was not correctly set up!")

            for index in range(res_x):

                #Important: Get first counts, then the SPM signal!
                self._apd_line_scan[index] = self._counter.get_counter(1)[0][0]
                self._meas_line_scan[index*len(curr_scan_params):(index+1)*len(curr_scan_params)] = self._spm.scan_point()
                
                self._scan_counter += 1
                if self._stop_request:
                    break

            self._meas_array_scan[line_num] = self._meas_line_scan
            self._apd_array_scan[line_num] = self._apd_line_scan


            if self._stop_request:
                break

            #self.log.info(f'Line number {line_num} completed.')
            print(f'Line number {line_num} completed.')
                
        self._stop = time.time() - self._start
        self.log.info(f'Scan finished after {int(self._stop)}s. Yeehaa!')

        # clean up the counter:
        # self._counter.close_counter()
        # self._counter.close_clock()
        
        # clean up the spm
        self._spm.finish_scan()
        
        return (self._apd_array_scan, self._meas_array_scan)


    def start_measure_scan_by_point_single_line(self, coord0_start=0*1e-6, coord0_stop=0*1e-6, 
                                                coord1_start=0*1e-6, coord1_stop=10*1e-6, 
                                                res_x=100, res_y=100, integration_time=0.02, 
                                                plane='XY',
                                                meas_params=['Phase', 'Height(Dac)', 'Height(Sen)']):
        if self.check_meas_run():
            self.log.error("A measurement is currently running, stop it first!")
            return

        self.meas_thread = threading.Thread(target=self.scan_by_point_single_line, 
                                            args=(coord0_start, coord0_stop, 
                                                  coord1_start, coord1_stop, 
                                                  res_x, res_y,
                                                  integration_time,
                                                  plane,
                                                  meas_params), 
                                            name='meas_thread')
        self.meas_thread.start()

# ==============================================================================
#        Perform a scan in a snake line way
# ==============================================================================

    def scan_area_by_point_snakeline(self, coord0_start, coord0_stop, 
                                     coord1_start, coord1_stop, res_x, res_y, 
                                     integration_time, plane='XY', 
                                     meas_params=['Height(Dac)']):

        """ Measurement method for a scan by point.
        
        @param float coord0_start: start coordinate in um
        @param float coord0_stop: start coordinate in um
        @param float coord1_start: start coordinate in um
        @param float coord1_stop: start coordinate in um
        @param int res_x: number of points in x direction
        @param int res_y: number of points in y direction
        @param float integration_time: time for the optical integration in s
        @param str plane: Name of the plane to be scanned. Possible options are
                            'XY', 'YZ', 'XZ', 'X2Y2', 'Y2Z2', 'X2Z2'
        @param list meas_params: list of possible strings of the measurement 
                                 parameter. Have a look at MEAS_PARAMS to see 
                                 the available parameters.

        @return 2D_array: measurement results in a two dimensional list. 
        """

        self._start = time.time()

        if not np.isclose(self._counterlogic.get_count_frequency(), 1/integration_time):
            self._counterlogic.set_count_frequency(frequency=1/integration_time)
        self._counterlogic.startCount()

        # set up the spm device:
        reverse_meas = False
        self._stop_request = False
        #scan_speed_per_line = 0.01  # in seconds
        scan_speed_per_line = integration_time
        scan_arr = self._spm.create_scan_snake(coord0_start, coord0_stop, 
                                               coord1_start, coord1_stop, res_y)

        ret_val, _, curr_scan_params = self._spm.setup_spm(plane=plane,
                                                           line_points=res_x, 
                                                           meas_params=meas_params)
        # AFM signal
        self._meas_array_scan = np.zeros((res_y, len(curr_scan_params)*res_x))
        # APD signal
        self._apd_array_scan = np.zeros((res_y, res_x))

        # check input values
        ret_val |= self._spm.check_spm_scan_params_by_plane(plane, coord0_start, coord0_stop, 
                                                            coord1_start, coord1_stop)   

        if ret_val < 1:
            return (self._apd_array_scan, self._meas_array_scan)

        self._scan_counter = 0

        for line_num, scan_coords in enumerate(scan_arr):
            
            # AFM signal
            self._meas_line_scan = np.zeros(len(curr_scan_params)*res_x)
            # APD signal
            self._apd_line_scan = np.zeros(res_x)
            
            self._spm.setup_scan_line(corr0_start=scan_coords[0], 
                                      corr0_stop=scan_coords[1], 
                                      corr1_start=scan_coords[2], 
                                      corr1_stop=scan_coords[3], 
                                      time_forward=scan_speed_per_line, 
                                      time_back=scan_speed_per_line)
            
            vals = self._spm.scan_point()  # these are points to throw away

            #if len(vals) > 0:
            #    self.log.error("The scanner range was not correctly set up!")

            for index in range(res_x):

                #Important: Get first counts, then the SPM signal!
                self._apd_line_scan[index] = self._counter.get_counter(1)[0][0]
                self._meas_line_scan[index*len(curr_scan_params):(index+1)*len(curr_scan_params)] = self._spm.scan_point()
                
                self._scan_counter += 1
                if self._stop_request:
                    break

            if reverse_meas:
                self._meas_array_scan[line_num] = self._meas_line_scan[::-1]
                self._apd_array_scan[line_num] = self._apd_line_scan[::-1]
                reverse_meas = False
            else:
                self._meas_array_scan[line_num] = self._meas_line_scan
                self._apd_array_scan[line_num] = self._apd_line_scan
                reverse_meas = True

            if self._stop_request:
                break

            #self.log.info(f'Line number {line_num} completed.')
            print(f'Line number {line_num} completed.')
                
        self._stop = time.time() - self._start
        self.log.info(f'Scan finished after {int(self._stop)}s. Yeehaa!')

        # clean up the counter:
        # self._counter.close_counter()
        # self._counter.close_clock()
        
        # clean up the spm
        self._spm.finish_scan()
        
        return (self._apd_array_scan, self._meas_array_scan)


    def start_measure_scan_area_by_point_snakeline(self, coord0_start=0*1e-6, coord0_stop=0*1e-6, 
                                                   coord1_start=0*1e-6, coord1_stop=10*1e-6, 
                                                   res_x=100, res_y=100, integration_time=0.02, 
                                                   plane='XY',
                                                   meas_params=['Phase', 'Height(Dac)', 'Height(Sen)']):

        if self.check_meas_run():
            self.log.error("A measurement is currently running, stop it first!")
            return

        self.meas_thread = threading.Thread(target=self.scan_area_by_point_snakeline, 
                                            args=(coord0_start, coord0_stop, 
                                                  coord1_start, coord1_stop, 
                                                  res_x, res_y, 
                                                  integration_time,
                                                  plane,
                                                  meas_params), 
                                            name='meas_thread')
        self.meas_thread.start()

# ==============================================================================
#        Optimize objective scanner and track the maximal fluorescence level
# ==============================================================================

    @QtCore.Slot()
    def _optimize_finished(self):
        self.set_optimize_request(False)

    def set_optimize_request(self, state):
        """ Set the optimizer request flag.
        Optimization is performed at the next possible moment.

        Procedure:
            The gui should set all the optimizer settings parameter in the 
            logic, then check if meas thread is running and existing, 
                if no, run optimization routine
                if yes, set just the optimize request flag and the running 
                method will call the optimization at an appropriated point in 
                time.
            
            The optimization request will be not accepted during an optical 
            scan.
        """

        if state:

            if self.check_thread_active():
                if not self._worker_thread.name == 'obj_scan':
                    # set optimize request only if the state is appropriate for 
                    # this.
                    self._optimize_request = state

                    return True

            else:
                self.default_optimize(run_in_thread=True)
                return True

        else:
            self._optimize_request = state

        return False

    def get_optimize_request(self):
        return self._optimize_request


    def track_optimal_pos(self, x_start, x_stop, y_start, y_stop, z_start,z_stop, 
                          res_x, res_y, res_z, int_time_xy, int_time_z, wait_inbetween=60):

        self._stop_request = False
        self._opt_pos = {}

        counter = 0
        sleep_counter = 0



        while not self._stop_request:

            x_max, y_max, c_max, z_max, c_max_z = self.optimize_pos(x_start, x_stop, 
                                                                    y_start, y_stop, 
                                                                    z_start,z_stop, 
                                                                    res_x, res_y, res_z, 
                                                                    int_time_xy, int_time_z)

            # sleep for 1 minute
            while sleep_counter < wait_inbetween and not self._stop_request:
                time.sleep(1)
                sleep_counter += 1

            counts = self._counter.get_counter(100)[0].mean()
            self._opt_pos[counter] = [time.time(), x_max, y_max, c_max, z_max, c_max_z, counts]

            counter += 1
            sleep_counter = 0

            x_start = x_max - 0.5 *1e-6
            x_stop = x_max + 0.5 *1e-6
            y_start = y_max - 0.5 *1e-6
            y_stop = y_max + 0.5 *1e-6

        return self._opt_pos

    def start_track_optimal_pos(self, x_start=14*1e-6, x_stop=15*1e-6, y_start=14*1e-6, y_stop=15*1e-6, 
                                z_start=0*1e-6, z_stop=10*1e-6, res_x=25, res_y=25, res_z=500, 
                                int_time_xy=0.05, int_time_z=0.05, wait_inbetween=60):

        if self.check_meas_run():
            self.log.error("A measurement is currently running, stop it first!")
            return

        self.meas_thread = threading.Thread(target=self.track_optimal_pos, 
                                            args=(x_start, x_stop, 
                                                  y_start, y_stop, 
                                                  z_start,z_stop, 
                                                  res_x, res_y, res_z, 
                                                  int_time_xy, int_time_z,
                                                  wait_inbetween), 
                                            name='meas_thread')
        self.meas_thread.start()

# ==============================================================================
#        Record fluorescence as a function of time at fixed objective position
# ==============================================================================

    def record_fluorescence(self, timeinterval=10, average_time=1, count_freq=50):
        """ Record the fluorescence signal over a certain time interval.

        @param float timeinterval: wait time between measurements
        @param float average_time: time over which to average counts
        @param float count_freq: count frequency of the fluorescence counter
        """

        # the fluorescence track arrays
        self._f_track_time = []
        self._f_track_counts = []

        if not np.isclose(self._counterlogic.get_count_frequency(), count_freq):
            self._counterlogic.set_count_frequency(frequency=count_freq)
        self._counterlogic.startCount()

        while not self._stop_request:
            time.sleep(timeinterval)
            samples = int(average_time*count_freq)
            self._f_track_counts.append(self._counter.get_counter(samples)[0].mean())
            self._f_track_time.append(time.time())

        return (self._f_track_time, self._f_track_counts)

    def start_record_fluorescence(self, timeinterval=10, average_time=1, count_freq=50):

        if self.check_meas_run():
            self.log.error("A measurement is currently running, stop it first!")
            return

        self.meas_thread = threading.Thread(target=self.record_fluorescence, 
                                        args=(timeinterval, average_time,
                                              count_freq), 
                                        name='meas_thread')
        self.meas_thread.start()


    @deprecated('Deprecated thread checking routine, use check_thread_active instead.')
    def check_meas_run(self):
        """ Check routine, whether main measurement thread is running. """
        if hasattr(self, 'meas_thread'):
            if self.meas_thread.isAlive():
                return True
        return False

    def check_thread_active(self):
        """ Check whether current worker thread is running. """

        if hasattr(self, '_worker_thread'):
            if self._worker_thread.is_running():
                return True
        return False




    def check_meas_opt_run(self):
        """ Check routine, whether main optimization measurement thread is running. """
        if hasattr(self, 'meas_thread_opt'):
            if self.meas_thread_opt.isAlive():
                return True
        
        return False

    def get_qafm_data(self):
        return self._qafm_scan_array

    def get_obj_data(self):
        return self._obj_scan_array

    def get_opti_data(self):
        return self._opti_scan_array

    def get_esr_data(self):
        return self._esr_scan_array

    def get_obj_pos(self, pos_list=['x', 'y', 'z']):
        """ Get objective position.

        @param list pos_list: optional, specify, which axis you want to have.
                              Possibilities are 'X' or 'x', 'Y' or 'y', 'Z' or
                              'z'.

        @return dict: the full position dict, containing the updated values.
        """

        # adapt to the standard convention of the hardware, do not manipulate
        # the passed list.
        target_pos_list = [0.0] * len(pos_list)
        for index, entry in enumerate(pos_list):
            target_pos_list[index] = entry.upper() + '2'

        pos = self._spm.get_objective_scanner_pos(target_pos_list)

        for entry in pos:
            self._obj_pos[entry[0].lower()] = pos[entry]

        return self._obj_pos

    def get_afm_pos(self, pos_list=['x', 'y']):
        """ Get AFM position.

        @param list pos_list: optional, specify, which axis you want to have.
                              Possibilities are 'X' or 'x', 'Y' or 'y'.

        @return dict: the full position dict, containing the updated values.
        """

        # adapt to the standard convention of the hardware, do not manipulate
        # the passed list.
        target_pos_list = [0.0] * len(pos_list)
        for index, entry in enumerate(pos_list):
            target_pos_list[index] = entry.upper() + '1'

        pos = self._spm.get_sample_scanner_pos(target_pos_list)

        for entry in pos:
            self._afm_pos[entry[0].lower()] = pos[entry] # for now I drop the z position

        return self._afm_pos

    def set_obj_pos(self, pos_dict, move_time=None):
        """ Set the objective position.

        @param dict pos_dict: a position dictionary containing keys as 'x', 'y'
                              and 'z' and the values are the positions in m.
                              E.g.:
                                    {'x': 10e-6, 'z': 1e-6}

        @return dict: the actual set position within the position dict. The full
                      position dict is returned.
        """

        if move_time is None:
            move_time = self._sg_idle_move_target_obj

        target_pos_dict = {}
        for entry in pos_dict:
            target_pos_dict[entry.upper() + '2'] = pos_dict[entry]

        pos = self._spm.set_objective_scanner_pos(target_pos_dict, 
                                                  move_time=move_time)

        for entry in pos:
            self._obj_pos[entry[0].lower()] = pos[entry]

        self.sigNewObjPos.emit(pos)
        if self.module_state() != 'locked':
            self.sigObjTargetReached.emit()

        return self._obj_pos

    def set_afm_pos(self, pos_dict, move_time=None):
        """ Set the AFM position.

        @param dict pos_dict: a position dictionary containing keys as 'x' and
                             'y', and the values are the positions in m.
                              E.g.:
                                    {'x': 10e-6, 'y': 1e-6}

        @return dict: the actual set position within the position dict. The full
                      position dict is returned.
        """

        if move_time is None:
            move_time = self._sg_idle_move_target_sample

        target_pos_dict = {}
        for entry in pos_dict:
            target_pos_dict[entry.upper()] = pos_dict[entry]

        pos = self._spm.set_sample_scanner_pos(target_pos_dict, move_time=move_time)

        for entry in pos:
            self._afm_pos[entry[0].lower()] = pos[entry]

        self.sigNewAFMPos.emit(pos)
        self.sigAFMTargetReached.emit()
        return self._afm_pos       



    def record_sample_distance(self, start_z, stop_z, num_z, int_time):
        pass

    def start_record_sample_distance(self, start_z, stop_z, num_z, int_time):
        pass



    def get_qafm_save_directory(self, use_qudi_savescheme=True, root_path=None,
                           daily_folder=True, probe_name=None, sample_name=None):

        return_path = self._get_root_dir(use_qudi_savescheme, root_path)

        if not use_qudi_savescheme:

            # if probe name is provided, make the folder for it
            if probe_name is not None or probe_name != '':
                probe_name = self.check_for_illegal_char(probe_name)
                return_path = os.path.join(return_path, probe_name)

            # if sample name is provided, make the folder for it
            if sample_name is not None or sample_name != '':
                sample_name = self.check_for_illegal_char(sample_name)
                return_path = os.path.join(return_path, sample_name)

            # if daily folder is required, create it:
            if daily_folder:
                daily_folder_name = time.strftime("%Y%m%d")
                return_path = os.path.join(return_path, daily_folder_name)

            if not os.path.exists(return_path):
                os.makedirs(return_path, exist_ok=True)

        return os.path.abspath(return_path)

    def get_probe_path(self, use_qudi_savescheme=False, root_path=None, probe_name=None):

        return_path = self._get_root_dir(use_qudi_savescheme, root_path)

        # if probe name is provided, make the folder for it
        if probe_name is not None or probe_name != '':
            probe_name = self.check_for_illegal_char(probe_name)
            return_path = os.path.join(return_path, probe_name)

        if not os.path.exists(return_path):
            os.makedirs(return_path, exist_ok=True)

        return os.path.abspath(return_path)


    def get_confocal_path(self, use_qudi_savescheme=False, root_path=None,
                          daily_folder=True, probe_name=None):

        return_path = self.get_probe_path(use_qudi_savescheme, root_path,
                                          probe_name)

        return_path = os.path.join(return_path, 'Confocal')

        # if daily folder is required, create it:
        if daily_folder:
            daily_folder_name = time.strftime("%Y%m%d")
            return_path = os.path.join(return_path, daily_folder_name)

        if not os.path.exists(return_path):
            os.makedirs(return_path, exist_ok=True)

        return return_path


    def _get_root_dir(self, use_qudi_savescheme=False, root_path=None):
        """ Check the passed root path and return the correct path.

        By providing a root path you force the method to take it, if the path
        is valid.

        If qudi scheme is selected, then the rootpath is ignored.
        """

        if use_qudi_savescheme:
            return_path = self._save_logic.get_path_for_module(module_name='ProteusQ')
        else:

            if root_path is None or root_path == '' or not os.path.exists(root_path):

                # check if a root folder name is specified.

                if self._sg_root_folder_name == '': 
                    return_path = self._meas_path
                else:

                    return_path = os.path.join(self._meas_path, self._sg_root_folder_name)
                    if not os.path.exists(return_path):
                        os.makedirs(return_path)

                # self.log.debug(f'The provided rootpath "{root_path}" for '
                #                  f'save operation does not exist! Take '
                #                  f'default one: "{return_path}"')

            else:
                if os.path.exists(root_path):
                    return_path = self._meas_path
                    self.log.debug(f'The provided rootpath "{root_path}" for '
                                   f'save operation does not exist! Take '
                                   f'default one: "{return_path}"')
                else:
                    return_path = root_path


        return return_path

    @staticmethod
    def _save_obj_to_gwyddion(dataobj,filename,datakeys=None,gwytypes=['image','xyz']):
        """save_obj_to_gwyddion(): writes qudi data object to Gwyddion file
            input:  
            - dataobj: proteusQ data object of from dataobj['data_key']
            - filename: file path to save object
            - prefix:  name to be prefixed to all head objects
                
            requirements:
            dataobj['scan_type'] must contain keys {coord0[], coord1[], data[,], params[]}
        """
        
        # check for existance of valid object names
        if datakeys is None:
            datakeys = list(dataobj.keys())
        else:
            if isinstance(datakeys,str):
                datakeys = list(datakeys)
            alloweddatakeys = list(dataobj.keys())
            for n in datakeys:
                assert n in alloweddatakeys, f"Invalid object name specified '{n}'"

        # check for existance of valid output types
        assert gwytypes and set(gwytypes).issubset({'image', 'xyz'}), "Incorrect Gwyddion output type specified"
                
        # overall object container
        objout = gwy.objects.GwyContainer()

        for dataki,datak in enumerate(sorted(datakeys, key=str.lower)):
            meas = dataobj[datak]

            # check that data is valid
            if not {'coord0_arr','coord1_arr','data'}.issubset(set(meas.keys())):
                continue 

            # check that there is non-trivial data (skip empty measurements)
            if np.sum(meas['data']) == 0.0:
                continue

            # transform data
            scalefactor = meas['scale_fac']
            coord0 = meas['coord0_arr']
            coord1 = meas['coord1_arr']
            data_si = meas['data'] * scalefactor
            xyz_data = np.array([x for j in range(coord1.shape[0]) 
                                for i in range(coord0.shape[0]) 
                                for x in (coord0[i], coord1[j], data_si[j,i])]) 

            params = meas['params']
            coord0_start = next(k for k in params.keys() if k.startswith('coord0_start'))
            coord0_stop = next(k for k in params.keys() if k.startswith('coord0_stop'))
            coord1_start = next(k for k in params.keys() if k.startswith('coord1_start'))
            coord1_stop = next(k for k in params.keys() if k.startswith('coord1_stop'))

            xy_units = coord0_start.split('(')[1].split(')')[0]
            z_units = meas['si_units']
            measname = datak + ":" + meas['nice_name']
            
            # encode to image
            img = gwy.objects.GwyDataField(data=data_si, si_unit_xy=xy_units, si_unit_z=z_units)
            img.xoff = params[coord0_start]
            img.xreal = params[coord0_stop] - params[coord0_start]
            img.yoff = params[coord1_start]
            img.yreal = params[coord1_stop] - params[coord1_start]

            # encode to xyz
            xyz = gwy.objects.GwySurface(data=xyz_data,si_unit_xy=xy_units,si_unit_z=z_units)

            # add to parent object 
            if 'image' in gwytypes: 
                # image types
                basekey = '/' + str(dataki) + '/data'
                objout[basekey + '/title'] = measname
                objout[basekey] = img
                
            if 'xyz' in gwytypes:
                # xyz types
                basekey = '/surface/' + str(dataki) 
                objout[basekey + '/title'] = measname
                objout[basekey] = xyz
                objout[basekey + '/preview'] = img
                objout[basekey + '/visible'] = True

                # comment meta data
                comm = gwy.objects.GwyContainer()
                for k,v in meas['params'].items():
                    if isinstance(v,(list,tuple)):
                        comm[k] = ",".join([str(vs) for vs in v])
                    else:
                        comm[k] = str(v)
                
                objout[basekey + '/meta'] = comm

        # write out file    
        if objout:
            objout.tofile(filename) 

    @staticmethod
    def _save_esr_to_gwyddion(dataobj,filename, datakeys=None,prefix=None):
        """
            save_esr_to_gwyddion(): writes esr data object to gwy container file
            input:  
            - dataobj: proteusQ data object of from dataobj['data_key']
            - filename: file path to save object
            - prefix:  name to be prefixed to all head objects
            
            requirements:
            dataobj must contain keys {coord0[], coord1[], coord2[],
                                        data[,,], data_std[,,], data_fit[,,], parameters[]}
        """

        # helper function for color generation
        # r/g/bspec = (min,max,number,startvalue)
        def colors(rspec=(0,1,10,0), gspec=(0,1,10,0), bspec=(0,1,10,0)):
            reds = np.linspace(*rspec[:3])
            reds =np.concatenate([reds[np.argwhere(reds >= rspec[-1])], 
                                reds[np.argwhere(reds < rspec[-1])]]).flatten()

            greens = np.linspace(*gspec[:3])
            greens =np.concatenate([greens[np.argwhere(greens >= gspec[-1])], 
                                greens[np.argwhere(greens < gspec[-1])]]).flatten()

            blues = np.linspace(*bspec[:3])
            blues =np.concatenate([blues[np.argwhere(blues >= bspec[-1])], 
                                blues[np.argwhere(blues < bspec[-1])]]).flatten()

            while True:
                for r in reds:
                    for g in greens:
                        for b in blues:
                            yield [('color.red', r), 
                                ('color.green', g), 
                                ('color.blue',b)]

        
        # check for existance of valid object names
        if datakeys is None:
            datakeys = list(dataobj.keys())
        else:
            if isinstance(datakeys,str):
                datakeys = list(datakeys)
            alloweddatakeys = list(dataobj.keys())
            for n in datakeys:
                assert n in alloweddatakeys, f"Invalid object name specified '{n}'"

        # determine if anything is to be done
        if np.sum(dataobj['data']) == 0.0:
            return False

        # Output 
        # overall object container
        esrobj = gwy.objects.GwyContainer()

        # ESR mean data (quite dense)
        # create curves
        xdata = dataobj['coord2_arr']  # microwave frequency
        curves = []
        getcolors = colors((0,1,5,0.9),(0,1,5,0),(0,0.8,5,0))   # point color generator

        #  specifies 1st curve is points(1), 2nd curve is line(2), others hidden(0)
        ltypes = [1,2] 
        for j in range(dataobj['coord1_arr'].shape[0]):
            for i in range(dataobj['coord0_arr'].shape[0]):
                cols = next(getcolors)
    
                # measured data
                ydata = dataobj['data'][j,i,:]
                curve = gwy.objects.GwyGraphCurveModel(xdata=xdata, ydata=ydata)
                curve.update(cols)
                curve['description'] = f"coord[{j},{i}]"
                curve['type'] = ltypes.pop(0) if ltypes else 0
                curve['line_style'] = 0 
                curves.append(curve)

                # fit data
                ydata = dataobj['data_fit'][j,i,:]
                curve = gwy.objects.GwyGraphCurveModel(xdata=xdata, ydata=ydata)
                curve.update(cols)
                curve['description'] = f"coord[{j},{i}]_fit"
                curve['type'] = ltypes.pop(0) if ltypes else 0
                curve['line_style'] = 0 
                curves.append(curve)

        esrgraph = gwy.objects.GwyGraphModel()
        esrgraph['title'] = 'ESR: data per pixel'
        esrgraph['curves'] = curves
        esrgraph['x_unit'] = gwy.objects.GwySIUnit(unitstr='Hz')
        esrgraph['y_unit'] = gwy.objects.GwySIUnit(unitstr='c/s')
        esrgraph['bottom_label'] = 'Microwave Frequency'
        esrgraph['left_label'] = dataobj['nice_name'] + ' Count'

        esrobj['/0/graph/graph/1'] = esrgraph 
        esrobj['/0/graph/graph/1/visible'] = False 

        esrobj.tofile(filename) 
        return True

    def check_for_illegal_char(self, input_str):
        replace_char = '_'
        illegal = ['\\', '/', ':', '?', '*', '<', '>', '|']

        for entry in illegal:
            if entry in input_str:
                self.log.warning(f'The name {input_str} has an invalid input '
                                 f'character:  {entry} . It is replaced by _ ')
                input_str = input_str.replace(entry, replace_char)

        return input_str

    def save_qafm_data(self, tag=None, probe_name=None, sample_name=None,
                       use_qudi_savescheme=False, root_path=None, 
                       daily_folder=True, timestamp=None):

        scan_params = self.get_curr_scan_params()
        
        if scan_params == []:
            self.log.warning('Nothing measured to be saved for the QAFM measurement. Save routine skipped.')
            self.sigQAFMDataSaved.emit()
            return

        #scan_params = ['counts_fw','counts_bw','Height(Sen)_fw','Height(Sen)_bw','Mag_fw','Mag_bw','Phase_fw','Phase_bw',
        #                'Freq_fw','Freq_bw'] #Tests for data obtained from .dat file

        save_path =  self.get_qafm_save_directory(use_qudi_savescheme=use_qudi_savescheme,
                                             root_path=root_path,
                                             daily_folder=daily_folder,
                                             probe_name=probe_name,
                                             sample_name=sample_name)

        data = self.get_qafm_data()

        if timestamp is None:
            timestamp = datetime.datetime.now()

        for entry in scan_params:
            parameters = {}
            parameters.update(data[entry]['params'])
            nice_name = data[entry]['nice_name']
            unit = data[entry]['si_units']

            parameters['Name of measured signal'] = nice_name
            parameters['Units of measured signal'] = unit

            figure_data = data[entry]['data']

            # check whether figure has only zeros as data, skip this then
            if not np.any(figure_data):
                self.log.debug(f'The data array "{entry}" contains only zeros and will be not saved.')
                continue

            image_extent = [data[entry]['coord0_arr'][0],
                            data[entry]['coord0_arr'][-1],
                            data[entry]['coord1_arr'][0],
                            data[entry]['coord1_arr'][-1]]

            axes = ['X', 'Y']

            cbar_range = data[entry]['display_range']

            parameters['display_range'] = cbar_range

            #self.log.info(f'Save: {entry}')
            fig = self.draw_figure(figure_data, image_extent, axes, cbar_range,
                                        signal_name=nice_name, signal_unit=unit)

            image_data = {}
            image_data[f'QAFM XY scan image of a {nice_name} measurement without axis.\n'
                       'The upper left entry represents the signal at the upper left pixel position.\n'
                       'A pixel-line in the image corresponds to a row '
                       f'of entries where the Signal is in {unit}:'] = figure_data

            filelabel = f'QAFM_{entry}'

            if tag is not None:
                filelabel = f'{tag}_{filelabel}'

            fig = self._save_logic.save_data(image_data,
                                       filepath=save_path,
                                       timestamp=timestamp,
                                       parameters=parameters,
                                       filelabel=filelabel,
                                       fmt='%.6e',
                                       delimiter='\t',
                                       plotfig=fig)

            self.increase_save_counter()
            # prepare the full raw data in an OrderedDict:

            signal_name = data[entry]['nice_name']
            units_signal = data[entry]['si_units']

            raw_data = {}
            raw_data['X position (m)'] = np.tile(data[entry]['coord0_arr'], len(data[entry]['coord0_arr']))
            raw_data['Y position (m)'] = np.repeat(data[entry]['coord1_arr'], len(data[entry]['coord1_arr']))
            raw_data[f'{signal_name} ({units_signal})'] = data[entry]['data'].flatten()

            filelabel = filelabel + '_raw'

            self._save_logic.save_data(raw_data,
                                       filepath=save_path,
                                       timestamp=timestamp,
                                       parameters=parameters,
                                       filelabel=filelabel,
                                       fmt='%.6e',
                                       delimiter='\t')
            self.increase_save_counter()

        # this method will be anyway skipped, if no data are present.
        self.save_quantitative_data(tag=tag, probe_name=probe_name, sample_name=sample_name,
                                    use_qudi_savescheme=use_qudi_savescheme, root_path=root_path, 
                                    daily_folder=daily_folder, timestamp=timestamp)

        if self._sg_save_to_gwyddion:
            self._save_obj_to_gwyddion(dataobj=data,filename=os.path.join(save_path,"qafm_data.gwy"))


    def draw_figure(self, image_data, image_extent, scan_axis=None, cbar_range=None,
                    percentile_range=None, signal_name='', signal_unit=''):


        if scan_axis is None:
            scan_axis = ['X', 'Y']

        # If no colorbar range was given, take full range of data
        if cbar_range is None:
            cbar_range = [np.min(image_data), np.max(image_data)]

            # discard zeros if they are exactly the lowest value
            if np.isclose(cbar_range[0], 0.0):
                cbar_range[0] = image_data[np.nonzero(image_data)].min()

        # Scale color values using SI prefix
        prefix = ['p', 'n', r'$\mathrm{\mu}$', 'm', '', 'k', 'M', 'G']
        scale_fac = 1000**4 # since it starts from p
        prefix_count = 0

        draw_cb_range = np.array(cbar_range)*scale_fac
        image_dimension = image_extent.copy()

        if abs(draw_cb_range[0]) > abs(draw_cb_range[1]):
            while abs(draw_cb_range[0]) > 1000:
                scale_fac = scale_fac / 1000
                draw_cb_range = draw_cb_range / 1000
                prefix_count = prefix_count + 1
        else:
            while abs(draw_cb_range[1]) > 1000:
                scale_fac = scale_fac/1000
                draw_cb_range = draw_cb_range/1000
                prefix_count = prefix_count + 1

        scaled_data = image_data*scale_fac
        c_prefix = prefix[prefix_count]

        # Scale axes values using SI prefix
        axes_prefix = ['', 'm', 'u', 'n']  # mu = r'$\mathrm{\mu}$'
        x_prefix_count = 0
        y_prefix_count = 0

        while np.abs(image_dimension[1] - image_dimension[0]) < 1:
            image_dimension[0] = image_dimension[0] * 1000.
            image_dimension[1] = image_dimension[1] * 1000.
            x_prefix_count = x_prefix_count + 1

        while np.abs(image_dimension[3] - image_dimension[2]) < 1:
            image_dimension[2] = image_dimension[2] * 1000.
            image_dimension[3] = image_dimension[3] * 1000.
            y_prefix_count = y_prefix_count + 1

        x_prefix = axes_prefix[x_prefix_count]
        y_prefix = axes_prefix[y_prefix_count]

        self.log.debug(('image_dimension: ', image_dimension))

        # Use qudi style
        plt.style.use(self._save_logic.mpl_qd_style)

        # Create figure
        fig, ax = plt.subplots()

        # Create image plot
        cfimage = ax.imshow(scaled_data,
                            cmap=plt.get_cmap('inferno'), # reference the right place in qd
                            origin="lower",
                            vmin=draw_cb_range[0],
                            vmax=draw_cb_range[1],
                            interpolation='none',
                            extent=image_dimension
                            )

        ax.set_aspect(1)
        ax.set_xlabel(scan_axis[0] + ' position (' + x_prefix + 'm)')
        ax.set_ylabel(scan_axis[1] + ' position (' + y_prefix + 'm)')
        ax.spines['bottom'].set_position(('outward', 10))
        ax.spines['left'].set_position(('outward', 10))
        ax.spines['top'].set_visible(False)
        ax.spines['right'].set_visible(False)
        ax.get_xaxis().tick_bottom()
        ax.get_yaxis().tick_left()

        # Draw the colorbar
        cbar = plt.colorbar(cfimage, shrink=0.8)#, fraction=0.046, pad=0.08, shrink=0.75)
        cbar.set_label(f'{signal_name} ({c_prefix}{signal_unit})')

        # remove ticks from colorbar for cleaner image
        cbar.ax.tick_params(which=u'both', length=0)

        return fig


    def save_quantitative_data(self, tag=None, probe_name=None, sample_name=None,
                               use_qudi_savescheme=False, root_path=None, 
                               daily_folder=True, timestamp=None):

        save_path =  self.get_qafm_save_directory(use_qudi_savescheme=use_qudi_savescheme,
                                                  root_path=root_path,
                                                  daily_folder=daily_folder,
                                                  probe_name=probe_name,
                                                  sample_name=sample_name)

        if timestamp is None:
            timestamp = datetime.datetime.now()

        data = self.get_esr_data()

        # go basically through the esr_fw and esr_bw scans.
        for entry in data:
            parameters = {}
            parameters.update(data[entry]['params'])
            nice_name = data[entry]['nice_name']
            unit = data[entry]['si_units']

            parameters['Name of measured signal'] = nice_name
            parameters['Units of measured signal'] = unit

            figure_data = data[entry]['data']
            std_err_data = data[entry]['data_std']
            fit_data = data[entry]['data_fit']


            # check whether figure has only zeros as data, skip this then
            if not np.any(figure_data):
                self.log.debug(f'The data array "{entry}" contains only zeros and will be not saved.')
                continue

            # parameters['Data arrangement note'] =  'The save data contain directly the fluorescence\n'\
            #                                        f'signals of the esr spectrum in {unit}. Each i-th spectrum\n' \
            #                                        'was taken at position (x_i, y_k), where the top\n' \
            #                                        'most data correspond to (x_0, y_0) position \n' \
            #                                        '(the left lower corner of the image). For the\n'\
            #                                        'next spectrum the x_i index will be incremented\n'\
            #                                        'until it reaches the end of the line. Then y_k\n' \
            #                                        'is incremented and x_i starts again from the \n' \
            #                                        'beginning.'

            rows, columns, entries = figure_data.shape


            image_data = {}
            # reshape the image before sending out to save logic.
            image_data[f'ESR scan measurements with {nice_name} signal without axis.\n'
                        'The save data contain directly the fluorescence\n'
                       f'signals of the esr spectrum in {unit}. Each i-th spectrum\n'
                        'was taken at position (x_i, y_k), where the top\n' 
                        'most data correspond to (x_0, y_0) position \n'
                        '(the left lower corner of the image). For the\n'
                        'next spectrum the x_i index will be incremented\n'
                        'until it reaches the end of the line. Then y_k\n'
                        'is incremented and x_i starts again from the \n'
                        'beginning.'] = figure_data.reshape(rows*columns, entries)

            filelabel = f'esr_data_{entry}'

            if tag is not None:
                filelabel = f'{tag}_{filelabel}'

            fig = self._save_logic.save_data(image_data,
                                       filepath=save_path,
                                       timestamp=timestamp,
                                       parameters=parameters,
                                       filelabel=filelabel,
                                       fmt='%.6e',
                                       delimiter='\t',
                                       plotfig=None)

            self.increase_save_counter()

            image_data = {}
            # reshape the image before sending out to save logic.
            image_data[f'ESR scan std measurements with {nice_name} signal without axis.\n'
                        'The save data contain directly the fluorescence\n'
                       f'signals of the esr spectrum in {unit}. Each i-th spectrum\n'
                        'was taken at position (x_i, y_k), where the top\n' 
                        'most data correspond to (x_0, y_0) position \n'
                        '(the left lower corner of the image). For the\n'
                        'next spectrum the x_i index will be incremented\n'
                        'until it reaches the end of the line. Then y_k\n'
                        'is incremented and x_i starts again from the \n'
                        'beginning.'] = std_err_data.reshape(rows*columns, entries)

            filelabel = f'esr_data_std_{entry}'

            if tag is not None:
                filelabel = f'{tag}_{filelabel}'

            fig = self._save_logic.save_data(image_data,
                                       filepath=save_path,
                                       timestamp=timestamp,
                                       parameters=parameters,
                                       filelabel=filelabel,
                                       fmt='%.6e',
                                       delimiter='\t',
                                       plotfig=None)

            self.increase_save_counter()

            image_data = {}
            # reshape the image before sending out to save logic.
            image_data[f'ESR scan fits with {nice_name} signal without axis.\n'
                        'The save data contain directly the fluorescence\n'
                       f'signals of the esr spectrum in {unit}. Each i-th spectrum\n'
                        'was taken at position (x_i, y_k), where the top\n' 
                        'most data correspond to (x_0, y_0) position \n'
                        '(the left lower corner of the image). For the\n'
                        'next spectrum the x_i index will be incremented\n'
                        'until it reaches the end of the line. Then y_k\n'
                        'is incremented and x_i starts again from the \n'
                        'beginning.'] = fit_data.reshape(rows*columns, entries)

            filelabel = f'esr_data_fit_{entry}'

            if tag is not None:
                filelabel = f'{tag}_{filelabel}'

            fig = self._save_logic.save_data(image_data,
                                       filepath=save_path,
                                       timestamp=timestamp,
                                       parameters=parameters,
                                       filelabel=filelabel,
                                       fmt='%.6e',
                                       delimiter='\t',
                                       plotfig=None)

            if self._sg_save_to_gwyddion:
                for dname in data.keys():
                    self._save_esr_to_gwyddion(dataobj=data[dname],
                                               filename=os.path.join(save_path,f"{dname}.gwy"))

            self.increase_save_counter()


    def increase_save_counter(self, ret_val=0):
        """ Update the save counter.

        @param int ret_val: save status from the save logic, if -1, then error
                            occured during save, if 0 then everything is fine,
                            not used at the moment
        """
        self.__data_to_be_saved += 1

    def decrease_save_counter(self, ret_val=0):
        """ Update the save counter.

        @param int ret_val: save status from the save logic, if -1, then error
                            occurred during save, if 0 then everything is fine.
                            
        """

        if ret_val == 0:

            with self.threadlock:
                self.__data_to_be_saved -= 1

            if self.__data_to_be_saved == 0:
                self.sigQAFMDataSaved.emit()
                self.sigObjDataSaved.emit()
                self.sigOptiDataSaved.emit()

    def get_save_counter(self):
        return self.__data_to_be_saved

    #FIXME: update the savelogic with the new method 'save_figure' to make this work
    #       then, uncomment the part of the code labeled with UNCOMMENT.
    def save_all_qafm_figures(self, tag=None, probe_name=None, sample_name=None,
                       use_qudi_savescheme=False, root_path=None, 
                       daily_folder=True):

        scan_params = self.get_curr_scan_params()
        
        #scan_params = ['counts_fw','counts_bw','Height(Sen)_fw','Height(Sen)_bw'] #Tests for data obtained from .dat file

        if scan_params == []:
            self.log.warning('Nothing measured to be saved for the QAFM measurement. Save routine skipped.')
            self.sigQAFMDataSaved.emit()
            return

        save_path =  self.get_qafm_save_directory(use_qudi_savescheme=use_qudi_savescheme,
                                             root_path=root_path,
                                             daily_folder=daily_folder,
                                             probe_name=probe_name,
                                             sample_name=sample_name)

        data = {}
        for entry in scan_params:
            data[entry] = self.get_qafm_data()[entry]

        timestamp = datetime.datetime.now()

        fig = self.draw_all_qafm_figures(data)

        # save only total figure here
        # UNCOMMENT THIS:
        # filelabel = f'{tag}_QAFM'
        # self._save_logic.save_figure(fig, 
        #                              filepath=save_path, 
        #                              timestamp=timestamp,
        #                              filelabel=filelabel)

        for entry in scan_params:
            parameters = {}
            parameters.update(data[entry]['params'])
            nice_name = data[entry]['nice_name']
            unit = data[entry]['si_units']

            parameters['Name of measured signal'] = nice_name
            parameters['Units of measured signal'] = unit

            figure_data = data[entry]['data']
            image_extent = [data[entry]['coord0_arr'][0],
                            data[entry]['coord0_arr'][-1],
                            data[entry]['coord1_arr'][0],
                            data[entry]['coord1_arr'][-1]]

            axes = ['X', 'Y']

            cbar_range = data[entry]['display_range']

            parameters['display_range'] = cbar_range

            image_data = {}
            image_data[f'QAFM XY scan image of a {nice_name} measurement without axis.\n'
                       'The upper left entry represents the signal at the upper left pixel position.\n'
                       'A pixel-line in the image corresponds to a row '
                       f'of entries where the Signal is in {unit}:'] = figure_data

            filelabel = f'QAFM_{entry}'

            if tag is not None:
                filelabel = f'{tag}_{filelabel}'

            fig = self._save_logic.save_data(image_data,
                                       filepath=save_path,
                                       timestamp=timestamp,
                                       parameters=parameters,
                                       filelabel=filelabel,
                                       fmt='%.6e',
                                       delimiter='\t')

            # prepare the full raw data in an OrderedDict:

            signal_name = data[entry]['nice_name']
            units_signal = data[entry]['si_units']

            raw_data = {}
            raw_data['X position (m)'] = np.tile(data[entry]['coord0_arr'], len(data[entry]['coord0_arr']))
            raw_data['Y position (m)'] = np.repeat(data[entry]['coord1_arr'], len(data[entry]['coord1_arr']))
            raw_data[f'{signal_name} ({units_signal})'] = data[entry]['data'].flatten()

            filelabel = filelabel + '_raw'

            self._save_logic.save_data(raw_data,
                                       filepath=save_path,
                                       timestamp=timestamp,
                                       parameters=parameters,
                                       filelabel=filelabel,
                                       fmt='%.6e',
                                       delimiter='\t')
            self.increase_save_counter()


    def draw_all_qafm_figures(self, qafm_data, scan_axis=None, cbar_range=None,
                    percentile_range=None, signal_name='', signal_unit=''):
        
        data = qafm_data #typically just get_qafm_data()

        #Starting the count to see how many images will be plotted and in which arrangement.
        nrows = 0
        ncols = 0
        counter = 0

        for entry in data:
            if np.mean(data[entry]['data']) != 0:
                counter = counter + 1

        if counter == 1:
            print('Try using draw_fig')
            pass

        #Simple arrangement, <3 images is 1 row, <7 images is 2, <13 images is 3 rows else 4 rows
        #Can be changed for any arrangement here.  
        if counter <= 2:
            nrows = 1
            ncols = counter
        else:
            if counter > 2 and counter <= 6:
                nrows = 2
                ncols = math.ceil(counter/nrows)
            else:
                if counter <= 12:
                    nrows = 3
                    ncols = math.ceil(counter/nrows)
                else:
                    nrows = 4
                    ncols = math.ceil(counter/nrows)

        fig, axs = plt.subplots(nrows = nrows, ncols = ncols, dpi=300, squeeze = True)

        plt.style.use(self._save_logic.mpl_qd_style)

        #Variable used to eliminate the empty subplots created in the figure. 
        axis_position_comparison = []
        for i in range(nrows):
            for j in range(ncols):
                axis_position_comparison.append([i,j])

        counter_rows = 0
        counter_cols = 0
        axis_position = []
        axis_position_container = []

        for entry in data:
            if '_fw' in entry or '_bw' in entry:
                data_entry = data[entry]
                image_data = data_entry['data']
                
                if np.mean(image_data) != 0:
                    
                    image_extent = [data_entry['coord0_arr'][0],
                                    data_entry['coord0_arr'][-1],
                                    data_entry['coord1_arr'][0],
                                    data_entry['coord1_arr'][-1]]
                    scan_axis = ['X','Y']
                    cbar_range = data_entry['display_range']
                    signal_name = data_entry['nice_name']
                    signal_unit = data_entry['si_units']
                    
                    # Scale color values using SI prefix
                    prefix = ['p', 'n', r'$\mathrm{\mu}$', 'm', '', 'k', 'M', 'G']
                    scale_fac = 1000**4 # since it starts from p
                    prefix_count = 0

                    draw_cb_range = np.array(cbar_range)*scale_fac
                    image_dimension = image_extent.copy()

                    if abs(draw_cb_range[0]) > abs(draw_cb_range[1]):
                        while abs(draw_cb_range[0]) > 1000:
                            scale_fac = scale_fac / 1000
                            draw_cb_range = draw_cb_range / 1000
                            prefix_count = prefix_count + 1
                    else:
                        while abs(draw_cb_range[1]) > 1000:
                            scale_fac = scale_fac/1000
                            draw_cb_range = draw_cb_range/1000
                            prefix_count = prefix_count + 1

                    scaled_data = image_data*scale_fac
                    c_prefix = prefix[prefix_count]

                    # Scale axes values using SI prefix
                    axes_prefix = ['', 'm',r'$\mathrm{\mu}$', 'n']  # mu = r'$\mathrm{\mu}$'
                    x_prefix_count = 0
                    y_prefix_count = 0

                    while np.abs(image_dimension[1] - image_dimension[0]) < 1:
                        image_dimension[0] = image_dimension[0] * 1000.
                        image_dimension[1] = image_dimension[1] * 1000.
                        x_prefix_count = x_prefix_count + 1

                    while np.abs(image_dimension[3] - image_dimension[2]) < 1:
                        image_dimension[2] = image_dimension[2] * 1000.
                        image_dimension[3] = image_dimension[3] * 1000.
                        y_prefix_count = y_prefix_count + 1

                    x_prefix = axes_prefix[x_prefix_count]
                    y_prefix = axes_prefix[y_prefix_count]
                    
                    #If there are only 2 images to plot, there is only 1 row, which makes the imaging 
                    #have only 1 axes making the creation of the image different than if there were more. 
                    if counter == 2:
                        
                        cfimage = axs[counter_cols].imshow(scaled_data,cmap=plt.get_cmap('inferno'),
                                                            origin='lower', vmin= draw_cb_range[0],
                                                            vmax=draw_cb_range[1],interpolation='none',
                                                            extent=image_dimension)
                        
                        axs[counter_cols].set_aspect(1)
                        axs[counter_cols].set_xlabel(scan_axis[0] + ' position (' + x_prefix + 'm)')
                        axs[counter_cols].set_ylabel(scan_axis[1] + ' position (' + y_prefix + 'm)')
                        axs[counter_cols].spines['bottom'].set_position(('outward', 10))
                        axs[counter_cols].spines['left'].set_position(('outward', 10))
                        axs[counter_cols].spines['top'].set_visible(False)
                        axs[counter_cols].spines['right'].set_visible(False)
                        axs[counter_cols].get_xaxis().tick_bottom()
                        axs[counter_cols].get_yaxis().tick_left()

                        cbar = plt.colorbar(cfimage, ax=axs[counter_cols], shrink=0.8)
                        cbar.set_label(f'{signal_name} ({c_prefix}{signal_unit})')
                    
                    else:
            
                        cfimage = axs[counter_rows][counter_cols].imshow(scaled_data,cmap=plt.get_cmap('inferno'),
                                                                        origin='lower', vmin= draw_cb_range[0],
                                                                        vmax=draw_cb_range[1],interpolation='none',
                                                                        extent=image_dimension)
                        
                        #Required since the qudi default font is too big for all of the subplots.
                        plt.rcParams.update({'font.size': 8})
                        axs[counter_rows][counter_cols].set_aspect(1)
                        axs[counter_rows][counter_cols].set_xlabel(scan_axis[0] + ' position (' + x_prefix + 'm)')
                        axs[counter_rows][counter_cols].set_ylabel(scan_axis[1] + ' position (' + y_prefix + 'm)')
                        axs[counter_rows][counter_cols].spines['bottom'].set_position(('outward', 10))
                        axs[counter_rows][counter_cols].spines['left'].set_position(('outward', 10))
                        axs[counter_rows][counter_cols].spines['top'].set_visible(False)
                        axs[counter_rows][counter_cols].spines['right'].set_visible(False)
                        axs[counter_rows][counter_cols].get_xaxis().tick_bottom()
                        axs[counter_rows][counter_cols].get_yaxis().tick_left()

                        cbar = plt.colorbar(cfimage, ax=axs[counter_rows][counter_cols], shrink=0.8)
                        cbar.set_label(f'{signal_name} ({c_prefix}{signal_unit})')
                    
                    axis_position = [counter_rows,counter_cols]
                    axis_position_container.append(axis_position)
                    
                    counter_cols = counter_cols + 1
                    
                    #Used to make sure the counters for columns and rows work correctly.
                    if counter_cols == ncols:
                        counter_rows = counter_rows + 1
                        counter_cols = 0
        
        #Removing the empty axis figures created at the end of all plotting.
        if counter > 2:
            for position in axis_position_comparison:
                if position not in axis_position_container:
                    axs[position[0]][position[1]].remove()

        plt.tight_layout()

        return fig

    def save_obj_data(self, obj_name_list, tag=None, probe_name=None, sample_name=None,
                      use_qudi_savescheme=False, root_path=None, 
                      daily_folder=None):

        if len(obj_name_list) == 0:
            self.sigObjDataSaved.emit()
            self.log.warning(f'Save aborted, no data to save selected!')

        # get the objective data
        data = self.get_obj_data()

        for entry in obj_name_list:
            if len(data[entry]['params']) == 0:
                self.sigObjDataSaved.emit()
                self.log.warning(f'Save aborted, no proper data in the image {entry}.')
                return

        save_path = self.get_confocal_path(use_qudi_savescheme=use_qudi_savescheme,
                                           root_path=root_path,
                                           daily_folder=daily_folder,
                                           probe_name=probe_name)

        timestamp = datetime.datetime.now()

        for entry in obj_name_list:
            parameters = {}
            parameters.update(data[entry]['params'])
            nice_name = data[entry]['nice_name']
            unit = data[entry]['si_units']

            parameters['Name of measured signal'] = nice_name
            parameters['Units of measured signal'] = unit

            figure_data = data[entry]['data']
            image_extent = [data[entry]['coord0_arr'][0],
                            data[entry]['coord0_arr'][-1],
                            data[entry]['coord1_arr'][0],
                            data[entry]['coord1_arr'][-1]]

            axes = [data[entry]['params']['axis name for coord0'], data[entry]['params']['axis name for coord1']]

            cbar_range = data[entry]['display_range']

            parameters['display_range'] = cbar_range

            fig = self.draw_figure(figure_data, image_extent, axes, cbar_range,
                                        signal_name=nice_name, signal_unit=unit)

            image_data = {}
            image_data[f'Objective scan image with a {nice_name} measurement without axis.\n'
                       'The upper left entry represents the signal at the upper left pixel position.\n'
                       'A pixel-line in the image corresponds to a row '
                       f'of entries where the Signal is in {unit}:'] = figure_data

            filelabel = entry

            if tag is not None:
                filelabel = f'{tag}_{filelabel}'

            fig = self._save_logic.save_data(image_data,
                                       filepath=save_path,
                                       timestamp=timestamp,
                                       parameters=parameters,
                                       filelabel=filelabel,
                                       fmt='%.6e',
                                       delimiter='\t',
                                       plotfig=fig)
            self.increase_save_counter()
            # prepare the full raw data in an OrderedDict:

            signal_name = data[entry]['nice_name']
            units_signal = data[entry]['si_units']

            raw_data = {}
            raw_data[f'{axes[0]} position (m)'] = np.tile(data[entry]['coord0_arr'], len(data[entry]['coord0_arr']))
            raw_data[f'{axes[1]} position (m)'] = np.repeat(data[entry]['coord1_arr'], len(data[entry]['coord1_arr']))
            raw_data[f'{signal_name} ({units_signal})'] = data[entry]['data'].flatten()

            filelabel = filelabel + '_raw'

            self._save_logic.save_data(raw_data,
                                       filepath=save_path,
                                       timestamp=timestamp,
                                       parameters=parameters,
                                       filelabel=filelabel,
                                       fmt='%.6e',
                                       delimiter='\t')

            if self._sg_save_to_gwyddion:
                self._save_obj_to_gwyddion(dataobj=data,filename=os.path.join(save_path,"obj_data.gwy"))

            self.increase_save_counter()

    def draw_obj_figure(self):
        pass

    def save_optimizer_data(self, tag=None, probe_name=None, sample_name=None, 
                            use_qudi_savescheme=False, root_path=None, 
                            daily_folder=None):

        # get the optimizer data
        data = self.get_opti_data()
        data_xy = data['opti_xy']
        data_z = data['opti_z']

        for entry in data:
            if len(data[entry]['params']) == 0:
                self.sigObjDataSaved.emit()
                self.log.warning(f'Save aborted, no proper data in the image {entry}.')
                return

        save_path = self.get_confocal_path(use_qudi_savescheme=use_qudi_savescheme,
                                           root_path=root_path,
                                           daily_folder=daily_folder,
                                           probe_name=probe_name)

        timestamp = datetime.datetime.now()

        parameters = {}
        parameters.update(data_xy['params'])
        nice_name = data_xy['nice_name']
        unit = data_xy['si_units']

        parameters['Name of measured signal'] = nice_name
        parameters['Units of measured signal'] = unit

        image_extent = [data_xy['coord0_arr'][0],
                        data_xy['coord0_arr'][-1],
                        data_xy['coord1_arr'][0],
                        data_xy['coord1_arr'][-1]]

        axes = [data_xy['params']['axis name for coord0'], data_xy['params']['axis name for coord1']]

        cbar_range = data_xy['display_range']

        parameters['display_range'] = cbar_range

        fig = self.draw_optimizer_figure(data_xy, data_z, image_extent, axes, cbar_range,
                                    signal_name=nice_name, signal_unit=unit)

        image_data = {}
        image_data[f'Objective scan image with a {nice_name} measurement without axis.\n'
                   'The upper left entry represents the signal at the upper left pixel position.\n'
                   'A pixel-line in the image corresponds to a row '
                   f'of entries where the Signal is in {unit}:'] = data_xy['data']

        filelabel = list(data)[0]

        if tag is not None:
            filelabel = f'{tag}_{filelabel}'

        fig = self._save_logic.save_data(image_data,
                                   filepath=save_path,
                                   timestamp=timestamp,
                                   parameters=parameters,
                                   filelabel=filelabel,
                                   fmt='%.6e',
                                   delimiter='\t',
                                   plotfig=fig)
        self.increase_save_counter()

        # prepare the full raw data in an OrderedDict:

        signal_name = data_xy['nice_name']
        units_signal = data_xy['si_units']

        raw_data = {}
        raw_data[f'{axes[0]} position (m)'] = np.tile(data_xy['coord0_arr'], len(data_xy['coord0_arr']))
        raw_data[f'{axes[1]} position (m)'] = np.repeat(data_xy['coord1_arr'], len(data_xy['coord1_arr']))
        raw_data[f'{signal_name} ({units_signal})'] = data_xy['data'].flatten()

        filelabel = filelabel + '_raw'

        self._save_logic.save_data(raw_data,
                                   filepath=save_path,
                                   timestamp=timestamp,
                                   parameters=parameters,
                                   filelabel=filelabel,
                                   fmt='%.6e',
                                   delimiter='\t')
        self.increase_save_counter()
        image_data = {}
        image_data[f'Objective scan image with a {nice_name} measurement in 1 axis.\n'
                   f'Where the Signal is in {unit}:'] = data_z['data']

        axes = [data_z['params']['axis name for coord0']]

        filelabel = list(data)[1]

        if tag is not None:
            filelabel = f'{tag}_{filelabel}'

        fig = self._save_logic.save_data(image_data,
                                   filepath=save_path,
                                   timestamp=timestamp,
                                   parameters=parameters,
                                   filelabel=filelabel,
                                   fmt='%.6e',
                                   delimiter='\t')
        self.increase_save_counter()
        # prepare the full raw data in an OrderedDict:

        signal_name = data_z['nice_name']
        units_signal = data_z['si_units']

        raw_data = {}
        raw_data[f'{axes[0]} position (m)'] = np.tile(data_z['coord0_arr'],1)      
        raw_data[f'{signal_name} ({units_signal})'] = data_z['data'].flatten()

        filelabel = filelabel + '_raw'

        self._save_logic.save_data(raw_data,
                                   filepath=save_path,
                                   timestamp=timestamp,
                                   parameters=parameters,
                                   filelabel=filelabel,
                                   fmt='%.6e',
                                   delimiter='\t')

        if self._sg_save_to_gwyddion:
            self._save_obj_to_gwyddion(dataobj=data,filename=os.path.join(save_path,"opti_data.gwy"))

        self.increase_save_counter()

    def draw_optimizer_figure(self, image_data_xy, image_data_z, image_extent, scan_axis=None, 
                              cbar_range=None, percentile_range=None, signal_name='', signal_unit=''):

        if scan_axis is None:
            scan_axis = ['X', 'Y']

        figure_data_xy = image_data_xy
        figure_data_z = image_data_z

        image_data_xy = image_data_xy['data']
        image_data_z = image_data_z['data']

        # If no colorbar range was given, take full range of data
        if cbar_range is None:
            cbar_range = [np.min(image_data_xy), np.max(image_data_xy)]

            # discard zeros if they are exactly the lowest value
            if np.isclose(cbar_range[0], 0.0):
                cbar_range[0] = image_data_xy[np.nonzero(image_data_xy)].min()

        # Scale color values using SI prefix
        prefix = ['p', 'n', r'$\mathrm{\mu}$', 'm', '', 'k', 'M', 'G']
        scale_fac = 1000**4 # since it starts from p
        prefix_count = 0

        draw_cb_range = np.array(cbar_range)*scale_fac
        image_dimension = image_extent.copy()

        if abs(draw_cb_range[0]) > abs(draw_cb_range[1]):
            while abs(draw_cb_range[0]) > 1000:
                scale_fac = scale_fac / 1000
                draw_cb_range = draw_cb_range / 1000
                prefix_count = prefix_count + 1
        else:
            while abs(draw_cb_range[1]) > 1000:
                scale_fac = scale_fac/1000
                draw_cb_range = draw_cb_range/1000
                prefix_count = prefix_count + 1

        scaled_data = image_data_xy*scale_fac
        c_prefix = prefix[prefix_count]

        # Scale axes values using SI prefix
        axes_prefix = ['', 'm', r'$\mathrm{\mu}$', 'n']  # mu = r'$\mathrm{\mu}$'
        x_prefix_count = 0
        y_prefix_count = 0

        #Rounding image dimension up to nm scale, to make sure value does not end at 0.9999
        while np.abs(round(image_dimension[1],9) - round(image_dimension[0],9)) < 1:
            image_dimension[0] = image_dimension[0] * 1000.
            image_dimension[1] = image_dimension[1] * 1000.
            x_prefix_count = x_prefix_count + 1

        while np.abs(round(image_dimension[3],9) - round(image_dimension[2],9)) < 1:
            image_dimension[2] = image_dimension[2] * 1000.
            image_dimension[3] = image_dimension[3] * 1000.
            y_prefix_count = y_prefix_count + 1

        x_prefix = axes_prefix[x_prefix_count]
        y_prefix = axes_prefix[y_prefix_count]

        #afm_scanner_logic.log.debug(('image_dimension: ', image_dimension))

        # Use qudi style
        plt.style.use(self._save_logic.mpl_qd_style)

        # Create figure
        fig, axs = plt.subplots(ncols=2, squeeze=True)
        fig.subplots_adjust(wspace=0.1, left=0.02, right=0.98)
        ax = axs[0]
        axz = axs[1]

        # Create image plot for xy
        cfimage = ax.imshow(scaled_data,
                            cmap=plt.get_cmap('inferno'), # reference the right place in qd
                            origin="lower",
                            vmin=draw_cb_range[0],
                            vmax=draw_cb_range[1],
                            interpolation='none',
                            extent=image_dimension,
                            )

        #Define aspects and ticks of xy image
        ax.set_aspect(1)
        ax.set_xlabel(scan_axis[0] + ' position (' + x_prefix + 'm)')
        ax.set_ylabel(scan_axis[1] + ' position (' + y_prefix + 'm)')
        ax.spines['bottom'].set_position(('outward', 10))
        ax.spines['left'].set_position(('outward', 10))
        ax.spines['top'].set_visible(False)
        ax.spines['right'].set_visible(False)
        ax.get_xaxis().tick_bottom()
        ax.get_yaxis().tick_left()

        # Draw the colorbar
        cbar = plt.colorbar(cfimage, shrink=0.8, ax=ax)#, fraction=0.046, pad=0.08, shrink=0.75)
        cbar.set_label(f'{signal_name} ({c_prefix}{signal_unit})')

        # remove ticks from colorbar for cleaner image
        cbar.ax.tick_params(which=u'both', length=0)

        #Create z plot using appropriate scale factors and units
        scale_factor_x = units.ScaledFloat(figure_data_z['coord0_arr'][0])
        scale_factor_x = scale_factor_x.scale_val

        scaled_data_x = figure_data_z['coord0_arr']/scale_factor_x

        scale_factor_y = units.ScaledFloat(figure_data_z['data'][0])
        scale_factor_y = scale_factor_y.scale_val

        scaled_data_y = figure_data_z['data']/scale_factor_y

        #Defining the same color map of the xy image for the points in the z plot
        cmap = plt.get_cmap('inferno')

        #Creating the initial z plot so that the multicolor dots are connected
        cfimage2 = axz.plot(scaled_data_x,scaled_data_y,'k', markersize=2, alpha=0.2)

        #Plotting each data point with a different color using the cmap
        for i in range(len(scaled_data_y)):
            if scaled_data_y[i] > scaled_data.max():
                point_color = cmap(int(np.rint(255)))
                axz.plot(scaled_data_x[i],scaled_data_y[i],'o',mfc= point_color, mec= point_color)
            else:
                point_color = cmap(int(np.rint(scaled_data_y[i]/scaled_data.max()*255)))
                axz.plot(scaled_data_x[i],scaled_data_y[i],'o',mfc= point_color, mec= point_color)

        axz.set_xlabel(figure_data_z['params']['axis name for coord0'] + ' position (' + r'$\mathrm{\mu}$' + 'm)')

        return fig



# Baseline correction functionality.
#TODO: put this in a more generic logic method structure, which can be used to
#      by other methods.

    @staticmethod
    def correct_plane(xy_data, zero_corr=False, x_range=None, y_range=None):
        """ Baseline correction algorithm, essentially based on solving an Eigenvalue equation.  

        @param np.array((N_row, M_col)) xy_data: 2D matrix
        @param bool zero_corr: Shift at the end of the algorithm the whole 
                               matrix by a specific offset, so that the smallest
                               value in the matrix is zero.
        @param list x_range: optional, containing the minimal and maximal value 
                             of the x axis of the matrix, if not provided, then
                             normalized values for the range are taken, i.e. 
                             values from 0 to 1. Both, x and y range needs to be
                             provided, otherwise the normalized values will be
                             taken.
        @param list y_range: optional, containing the minimal and maximal value
                             of the y axis of the matrix, if not provided, then
                             normalized values for the range are taken, i.e. 
                             values from 0 to 1. Both, x and y range needs to be
                             provided, otherwise the normalized values will be
                             taken.                           

        @return (mat_bc, C) 
            np.array((N_row, M_col)) mat: the baseline corrected matrix with 
                                          same, dimensions.
            np.array(3) C: containing the coefficients for the plane equation:
                            a*x + b*y + c = z 
                            => C = [a, b, c]
                            These can be used to generate the plane correction 
                            matrix. 
                            Note: Provide x_range and y_range to obtain have
                            meaningful values for C. If you are only interested
                            in a simple plane correction, then those values are
                            not required.
        
        similar to this solution:
        https://math.stackexchange.com/questions/99299/best-fitting-plane-given-a-set-of-points
        """
        
        # create at first a mash grid with the data, x and y are selected as 
        # normalized coordinates running from 0 to 1. Both arrays have to be 
        # specified, otherwise they are ignored.
        if (x_range is None) or (y_range is None):
            x_range = [0, 1]
            y_range = [0, 1]
    
        x_axis = np.linspace(x_range[0], x_range[1], xy_data.shape[0])
        y_axis = np.linspace(y_range[0], y_range[1], xy_data.shape[1])
        xv, yv = np.meshgrid(x_axis, y_axis)
        
        # flatten the data array in rows 
        data_rows = np.c_[xv.flatten(), yv.flatten() , xy_data.flatten()]

        # get the best-fit linear plane (1st-order):
        A = np.c_[data_rows[:,0], data_rows[:,1], np.ones(data_rows.shape[0])]
        # so the least square method tries to minimize the the vertical distance
        # from the points to the plane, i.e. to solve the equation A*x = b, or
        #       A * x = data_rows[:,2] 
          
        C,_,_,_ = lstsq(A, data_rows[:,2])    
        # C is essentially the minimize solution of , i.e.
        #       C = min( |data_rows[:,2] - A*x| ) 
        # where the coefficients in C represent a plane.

        # create a plane correction of the matrix:
        mat_corr = xy_data - (C[0]*xv + C[1]*yv + C[2])
        
        # make also a zero correction if required. This is not a baseline 
        # correction, it simply shifts the offset of the matrix such that the 
        # smallest entry in the matrix is zero. Note that an actual baseline 
        # corrected matrix would have a matrix mean value of zero). Applying 
        # this would shift the mean value of the matrix from zero.
        if zero_corr:
            mat_corr = mat_corr - mat_corr.min()
        
        return mat_corr, C


<|MERGE_RESOLUTION|>--- conflicted
+++ resolved
@@ -684,7 +684,6 @@
             self._spm.set_ext_trigger(True)
             curr_scan_params.insert(0, 'counts')  # insert the fluorescence parameter
             
-<<<<<<< HEAD
             if self._sg_iso_b_operation == True:
                 if self._sg_iso_b_single_mode:
                     # single iso-b
@@ -701,17 +700,17 @@
                     self.log.info(f'Prepared pixelclock dual iso b, val {ret_val_mq}')
 
 
-=======
-            if self._sg_single_iso_b_operation == True:
-                ret_val_mq = self._counter.prepare_pixelclock_single_iso_b(self._single_iso_b_frequency, 
-                                                              self._single_iso_b_gain)
->>>>>>> e2028cf8
             else:
                 ret_val_mq = self._counter.prepare_pixelclock()
+
+                self.log.info(f'Prepared pixelclock, val {ret_val_mq}')
+
 
             if ret_val_mq < 0:
                 self.module_state.unlock()
                 self.sigQAFMScanFinished.emit()
+
+                self.log.info(f'Return.')
 
                 return self._qafm_scan_array
             
@@ -799,12 +798,9 @@
                 # first entry is always assumed to be counts
                 self._qafm_scan_line[0] = self._counter.get_line()/integration_time
 
-<<<<<<< HEAD
             #if 'counts2' in meas_params:
             #    i = meas_params.index('counts2')
             #    self._qafm_scan_line[i] = self._counter.get_line('counts')/integration_time
-=======
->>>>>>> e2028cf8
 
             if reverse_meas:
 
@@ -898,7 +894,7 @@
             # if next measurement is not in the reverse way, make a quick stop
             # and perform here an optimization first
             if self.get_optimize_request():
-                
+
                 _update_normalization = True
 
                 self._counter.stop_measurement()
