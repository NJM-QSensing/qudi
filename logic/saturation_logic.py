# -*- coding: utf-8 -*-
"""
This file contains the logic for measuring a saturation curve, scanning the laser 
and microwave power space and optimizing the sensitivity.

Qudi is free software: you can redistribute it and/or modify
it under the terms of the GNU General Public License as published by
the Free Software Foundation, either version 3 of the License, or
(at your option) any later version.

Qudi is distributed in the hope that it will be useful,
but WITHOUT ANY WARRANTY; without even the implied warranty of
MERCHANTABILITY or FITNESS FOR A PARTICULAR PURPOSE.  See the
GNU General Public License for more details.

You should have received a copy of the GNU General Public License
along with Qudi. If not, see <http://www.gnu.org/licenses/>.

Copyright (c) the Qudi Developers. See the COPYRIGHT.txt file at the
top-level directory of this distribution and at <https://github.com/Ulm-IQO/qudi/>
"""

from core.util import units
import time
import numpy as np
import random
import datetime
from qtpy import QtCore
import matplotlib.pyplot as plt
import copy
from bayes_opt import BayesianOptimization, UtilityFunction
from core.module import Connector, ConfigOption, StatusVar
from logic.generic_logic import GenericLogic
from interface.simple_laser_interface import ControlMode, ShutterState, LaserState


class WorkerThread(QtCore.QRunnable):
    """ Create a simple Worker Thread class, with a similar usage to a python
    Thread object. This Runnable Thread object is indented to be run from a
    QThreadpool.

    @param obj_reference target: A reference to a method, which will be executed
                                 with the given arguments and keyword arguments.
                                 Note, if no target function or method is passed
                                 then nothing will be executed in the run
                                 routine. This will serve as a dummy thread.
    @param tuple args: Arguments to make available to the run code, should be
                       passed in the form of a tuple
    @param dict kwargs: Keywords arguments to make available to the run code
                        should be passed in the form of a dict
    @param str name: optional, give the thread a name to identify it.
    """

    def __init__(self, target=None, args=(), kwargs={}, name=''):
        super(WorkerThread, self).__init__()
        # Store constructor arguments (re-used for processing)
        self.target = target
        self.args = args
        self.kwargs = kwargs

        if name == '':
            name = str(self.get_thread_obj_id())

        self.name = name
        self._is_running = False

    def get_thread_obj_id(self):
        """ Get the ID from the current thread object. """

        return id(self)

    @QtCore.Slot()
    def run(self):
        """ Initialise the runner function with passed self.args, self.kwargs."""

        if self.target is None:
            return

        self._is_running = True
        self.target(*self.args, **self.kwargs)
        self._is_running = False

    def is_running(self):
        return self._is_running


class LaserLogic(GenericLogic):
    """ Logic module agreggating multiple hardware switches.
    """
    _modclass = 'laser'
    _modtype = 'logic'

    # Declare connectors
    laser_conn = Connector(interface='SimpleLaserInterface')
    counter_logic = Connector(interface='CounterLogic')
    savelogic = Connector(interface='SaveLogic')
    fitlogic = Connector(interface='FitLogic')
    odmrlogic = Connector(interface='ODMRLogic')
    afm_scanner_logic = Connector(interface='AFMConfocalLogic')

    # Create a fit container
    fc = StatusVar('fits', None)

    # Status variable
    # For the saturation curve
    final_power = StatusVar('final_power', 0.005)
    power_start = StatusVar('power_start', 0.001)
    power_stop = StatusVar('power_stop', 0.022)
    number_of_points = StatusVar('number_of_points', 15)
    time_per_point = StatusVar('time_per_points', 5)
    # For the scan and bayesian optimization
    laser_power_start = StatusVar('laser_power_start', 0.001)
    laser_power_stop = StatusVar('laser_power_stop', 0.022)
    laser_power_num = StatusVar('laser_power_num', 5)
    mw_power_start = StatusVar('mw_power_start', 0)
    mw_power_stop = StatusVar('mw_power_stop', 29)
    mw_power_num = StatusVar('mw_power_num', 4)
    freq_start = StatusVar('freq_start', 2.8e9)
    freq_stop = StatusVar('freq_stop', 2.95e9)
    freq_num = StatusVar('freq_num', 100)
    counter_runtime = StatusVar('counter_runtime', 5)
    odmr_runtime = StatusVar('odmr_runtime', 10)
    channel = StatusVar('channel', 0)
    optimize = StatusVar('optimize', False)
    odmr_fit_function = StatusVar('odmr_fit_function', 'No fit')
    # For bayesian optimization
    bayopt_num_meas = StatusVar('bayopt_num_meas', 30)
    bayopt_alpha = StatusVar('bayopt_alpha', 0.15)
    bayopt_random_percentage = StatusVar('bayopt_random_percentage', 35)
    bayopt_xi = StatusVar('bayopt_xi', 0.1)

    # Update signals, e.g. for GUI module
    sigSaturationDataUpdated = QtCore.Signal()
    sigLaserStateChanged = QtCore.Signal()
    sigControlModeChanged = QtCore.Signal()
    sigPowerSet = QtCore.Signal(float)
    sigSaturationStarted = QtCore.Signal()
    sigSaturationStopped = QtCore.Signal()
    sigSaturationFitUpdated = QtCore.Signal(np.ndarray, np.ndarray, dict)
    sigDoubleFitUpdated = QtCore.Signal(np.ndarray, np.ndarray, dict)
    sigSaturationParameterUpdated = QtCore.Signal()
    sigScanStarted = QtCore.Signal()
    sigScanStopped = QtCore.Signal()
    sigScanUpdateData = QtCore.Signal()
    sigParameterUpdated = QtCore.Signal()
    sigDataAvailableUpdated = QtCore.Signal(list)
    sigBayoptStarted = QtCore.Signal()
    sigBayoptStopped = QtCore.Signal()
    sigBayoptUpdateData = QtCore.Signal(int)

    # Make a dummy worker thread
    _worker_thread = WorkerThread(print)

    def on_activate(self):
        """
        Initialisation performed during activation of the module.
        """
        # Get connectors
        self._dev = self.laser_conn()
        self._counterlogic = self.counter_logic()
        self._save_logic = self.savelogic()
        self._odmr_logic = self.odmrlogic()

        # Start in cw mode
        if self._dev.get_control_mode() != ControlMode.POWER:
            self._dev.set_control_mode(ControlMode.POWER)

        # Get laser capabilities
        self.mode = self._dev.get_control_mode()
        self.laser_state = self._dev.get_laser_state()
        self.laser_power_range = self._dev.get_power_range()
        self.laser_current_range = self._dev.get_current_range()
        self.laser_power_setpoint = self._dev.get_power_setpoint()
        self.laser_current_setpoint = self._dev.get_current_setpoint()
        self.laser_extra = self._dev.get_extra_info()
        self.laser_can_power = ControlMode.POWER in self._dev.allowed_control_modes()
        self.laser_can_current = ControlMode.CURRENT in self._dev.allowed_control_modes()
        self.laser_can_analog_mod = ControlMode.MODULATION_ANALOG in self._dev.allowed_control_modes()
        self.laser_can_digital_mod = ControlMode.MODULATION_DIGITAL in self._dev.allowed_control_modes()
        self.laser_control_mode = self._dev.get_control_mode()
        self.has_shutter = self._dev.get_shutter_state() != ShutterState.NOSHUTTER

        # Create data containers
        self._saturation_data = {}
        self._background_data = {}
        self._scan_data = {}
        self._bayopt_data = {}

        # Initialize attribute
        self.is_background = False
        self._stop_request = False
        self._scan_stop_request = False
        self._bayopt_stop_request = False
        self.fit_parameters_list = {'lorentzian': {'Count rate': ('offset', 'c/s'),
                                                   'Contrast': ('contrast', '%'),
                                                   'FWHM': ('fwhm', 'Hz'),
                                                   'Sensitivity': ('sensitivity', 'T/sqrt(Hz)'),
                                                   'Position': ('center', 'Hz')},
                                    'lorentziandouble': {'Count rate': ('offset', 'c/s'),
                                                         'Contrast 0': ('l0_contrast', '%'),
                                                         'Contrast 1': ('l1_contrast', '%'),
                                                         'FWHM 0': ('l0_fwhm', 'Hz'),
                                                         'FWHM 1': ('l1_fwhm', 'Hz'),
                                                         'Sensitvity 0': ('l0_sensitivity', 'T/sqrt(Hz)'),
                                                         'Sensitivity 1': ('l1_sensitivity', 'T/sqrt(Hz)')},
                                    'lorentziantriple': {'Count rate': ('offset', 'c/s'),
                                                         'Contrast 0': ('l0_contrast', '%'),
                                                         'Contrast 1': ('l1_contrast', '%'),
                                                         'Contrast 2': ('l2_contrast', '%'),
                                                         'FWHM 0': ('l0_fwhm', 'Hz'),
                                                         'FWHM 1': ('l1_fwhm', 'Hz'),
                                                         'FWHM 2': ('l2_fwhm', 'Hz'),
                                                         'Sensitvity 0': ('l0_sensitivity', 'T/sqrt(Hz)'),
                                                         'Sensitivity 1': ('l1_sensitivity', 'T/sqrt(Hz)'),
                                                         'Sensitivity 2': ('l2_sensitivity', 'T/sqrt(Hz)')},
                                    'gaussian': {'Count rate': ('offset', 'c/s'),
                                                 'Contrast': ('contrast', '%'),
                                                 'FWHM': ('fwhm', 'Hz'),
                                                 'Position': ('center', 'Hz')},
                                    'gaussiandouble': {'Count rate': ('offset', 'c/s'),
                                                       'Contrast 0': ('g0_contrast', '%'),
                                                       'Contrast 1': ('g1_contrast', '%'),
                                                       'FWHM 0': ('g0_fwhm', 'Hz'),
                                                       'FWHM 1': ('g1_fwhm', 'Hz')},
                                    'voigt': {'Count rate': ('offset', 'c/s'),
                                              'Contrast': ('contrast', '%'),
                                              'FWHM': ('fwhm', 'Hz'),
                                              'Sensitivity': ('sensitivity', 'T/sqrt(Hz)'),
                                              'Lorentzian fraction': ('fraction', '%'),
                                              'Position': ('center', 'Hz')},
                                    'voigtdouble': {'Count rate': ('v0_offset', 'c/s'),
                                                    'Contrast 0': ('v0_contrast', '%'),
                                                    'Contrast 1': ('v1_contrast', '%'),
                                                    'FWHM 0': ('v0_fwhm', 'Hz'),
                                                    'FWHM 1': ('v1_fwhm', 'Hz'),
                                                    'Sensitvity 0': ('v0_sensitivity', 'T/sqrt(Hz)'),
                                                    'Sensitivity 1': ('v1_sensitivity', 'T/sqrt(Hz)'),
                                                    'Lorentzian fraction 0': ('v0_fraction', '%'),
                                                    'Lorentzian fraction 1': ('v1_fraction', '%')},
                                    'voigtequalized': {'Count rate': ('offset', 'c/s'),
                                                       'Contrast': ('contrast', '%'),
                                                       'FWHM': ('fwhm', 'Hz'),
                                                       'Sensitvity': ('sensitivity', 'T/sqrt(Hz)'),
                                                       'Position': ('center', 'Hz')},
                                    'voigtdoubleequalized': {'Count rate': ('v0_offset', 'c/s'),
                                                             'Contrast 0': ('v0_contrast', '%'),
                                                             'Contrast 1': ('v1_contrast', '%'),
                                                             'FWHM 0': ('v0_fwhm', 'Hz'),
                                                             'FWHM 1': ('v1_fwhm', 'Hz'),
                                                             'Sensitvity 0': ('v0_sensitivity', 'T/sqrt(Hz)'),
                                                             'Sensitivity 1': ('v1_sensitivity', 'T/sqrt(Hz)')},
                                    'pseudovoigt': {'Count rate': ('offset', 'c/s'),
                                                    'Contrast': ('contrast', '%'),
                                                    'FWHM': ('fwhm', 'Hz'),
                                                    'Sensitivity': ('sensitivity', 'T/sqrt(Hz)'),
                                                    'Lorentzian fraction': ('fraction', '%'),
                                                    'Position': ('center', 'Hz')},
                                    'pseudovoigtdouble': {'Count rate': ('v0_offset', 'c/s'),
                                                          'Contrast 0': ('v0_contrast', '%'),
                                                          'Contrast 1': ('v1_contrast', '%'),
                                                          'FWHM 0': ('v0_fwhm', 'Hz'),
                                                          'FWHM 1': ('v1_fwhm', 'Hz'),
                                                          'Sensitvity 0': ('v0_sensitivity', 'T/sqrt(Hz)'),
                                                          'Sensitivity 1': ('v1_sensitivity', 'T/sqrt(Hz)'),
                                                          'Lorentzian fraction 0': ('v0_fraction', '%'),
                                                          'Lorentzian fraction 1': ('v1_fraction', '%')},
                                    }

        # Create threadpool where our worker thread will be run
        self.threadpool = QtCore.QThreadPool()

    def on_deactivate(self):
        """ Deactivate module.
        """
        # TODO: Stop measurement if it is still running
        pass

    @fc.constructor
    def sv_set_fits(self, val):
        # Setup fit container
        fc = self.fitlogic().make_fit_container('saturation_curve', '1d')
        fc.set_units(['W', 'c/s'])
        if isinstance(val, dict) and len(val) > 0:
            fc.load_from_dict(val)
        else:
            d1 = {}
            d1['Hyperbolic_saturation'] = {
                'fit_function': 'hyperbolicsaturation', 'estimator': '2'}
            d2 = {}
            d2['1d'] = d1
            fc.load_from_dict(d2)
        return fc

    @fc.representer
    def sv_get_fits(self, val):
        """ Save configured fits """
        if len(val.fit_list) > 0:
            return val.save_to_dict()
        else:
            return None

    def check_thread_active(self):
        """ Check whether current worker thread is running. """

        if hasattr(self, '_worker_thread'):
            if self._worker_thread.is_running():
                return True
        return False

    ###########################################################################
    #                             Laser methods                               #
    ###########################################################################

    def on(self):
        """ Turn on laser. Does not open shutter if one is present.

        @return enum LaserState: actual laser state
        """
        self._dev.on()
        self.sigLaserStateChanged.emit()
        return self.get_laser_state()

    def off(self):
        """ Turn off laser. Does not close shutter if one is present.

        @return enum LaserState: actual laser state
        """
        self._dev.off()
        self.sigLaserStateChanged.emit()
        return self.get_laser_state()

    def get_laser_state(self):
        """ Get laser state.

        @return enum LaserState: laser state
        """

        return self._dev.get_laser_state()

    def get_power(self):
        """ Return laser power independent of the mode.

        @return float: Actual laser power in Watts (W).
        """
        return self._dev.get_power()

    def set_power(self, power):
        """ Set laser power in watts

        @param float power: laser power setpoint in watts

        @return float: laser power setpoint in watts
        """
        if self.get_control_mode() == ControlMode.CURRENT:
            self.set_control_mode(ControlMode.POWER)
            self.laser_power_setpoint = power
            self.laser_power_setpoint = self._dev.set_power(power)

        if self.get_control_mode() == ControlMode.POWER:
            self.laser_power_setpoint = power
            self.laser_power_setpoint = self._dev.set_power(power)

        if self.get_control_mode() == ControlMode.MODULATION_DIGITAL:
            self.laser_power_setpoint = power
            self.laser_power_setpoint = self._dev.set_modulation_power(power)

        if self.get_control_mode() == ControlMode.MODULATION_ANALOG:
            self.laser_power_setpoint = power
            self.laser_power_setpoint = self._dev.set_modulation_power(power)

        self.sigPowerSet.emit(self.get_power())

        return self.get_power()

    def get_current(self):
        """ Return laser current

        @return float: actual laser current as ampere or percentage of maximum current
        """
        return self._dev.get_current()

    def set_current(self, current):
        """ Set laser current

        @param float current: Laser current setpoint in amperes

        @return float: Laser current setpoint in amperes
        """
        self.laser_current_setpoint = current
        self._dev.set_current(current)

        self.sigPowerSet.emit(self.get_current())

        return self.get_current()

    def get_control_mode(self):
        """ Get control mode of laser.

        @return enum ControlMode: control mode
        """

        return self._dev.get_control_mode()

    def set_control_mode(self, control_mode):
        """ Set laser control mode.

        @param enum control_mode: desired control mode

        @return enum ControlMode: actual control mode
        """
        self._dev.set_control_mode(control_mode)
        self.sigControlModeChanged.emit()
        return self.get_control_mode()

    ###########################################################################
    #                     Saturation curve  methods                           #
    ###########################################################################

    def get_saturation_parameters(self):
        """ Get the parameters of the saturation curve.

        @return dict
        """
        params = {'power_start': self.power_start,
                  'power_stop': self.power_stop,
                  'number_of_points': self.number_of_points,
                  'time_per_point': self.time_per_point
                  }
        return params

    def set_saturation_params(self, power_start, power_stop, number_of_points,
                              time_per_point):
        """ Set the parameters for the saturation curve.

        @param float power_start: laser power for the first point in Watt
        @param float power_stop: laser power for the last point in Watt
        @param int number_of_points: number of measured points
        @param float time_per_point: counter runtime for each point in second
        """
        lpr = self.laser_power_range

        if isinstance(power_start, (int, float)):
            self.power_start = units.in_range(power_start, lpr[0], lpr[1])

        if isinstance(power_stop, (int, float)):
            self.power_stop = units.in_range(power_stop, lpr[0], lpr[1])

        if isinstance(number_of_points, int):
            self.number_of_points = number_of_points

        if isinstance(time_per_point, (int, float)):
            self.time_per_point = time_per_point

        self.sigSaturationParameterUpdated.emit()
        return self.power_start, self.power_stop, self.number_of_points, self.time_per_point

    def get_saturation_data(self, is_background=False):
        """ Get recorded data.

        @return dict: contains an np.array with the measured or computed values
        for each data field (e.g. 'Fluorescence', 'Power') .
        """
        if is_background:
            data_copy = copy.deepcopy(self._background_data)
        else:
            data_copy = copy.deepcopy(self._saturation_data)
        return data_copy

    def set_saturation_data(self, xdata, ydata, std_dev=None, num_of_points=None,
                            is_background=False):
        """Set the saturation curve data in the dedicated dictionary.

        @params np.array xdata: laser power values
        @params np.array ydata: fluorescence values
        @params np.array std_dev: optional, standard deviation values
        @params np.array num_of_points: optional, number of data points. The 
                default value is len(xdata)
        @params bool is_background: if True, the data is stored in _background_data. 
                Default is False.
        """

        if num_of_points is None:
            num_of_points = len(xdata)

        # Setting up the list for data
        if is_background:
            data_dict = self._background_data
        else:
            data_dict = self._saturation_data

        data_dict['Power'] = np.zeros(num_of_points)
        data_dict['Fluorescence'] = np.zeros(num_of_points)
        data_dict['Stddev'] = np.zeros(num_of_points)

        for i in range(num_of_points):
            data_dict['Power'][i] = xdata[i]
            data_dict['Fluorescence'][i] = ydata[i]
            if std_dev is not None:
                data_dict['Stddev'][i] = std_dev[i]

        self.sigSaturationDataUpdated.emit()

    def record_saturation_curve(self, time_per_point, start_power, stop_power,
                                num_of_points, final_power, is_background=False):
        """ Record all the point of the saturation curve

        @param float time_per_point: acquisition time of counts per each laser power in seconds.
        @param float start_power: starting power in Watt.
        @param float stop_power:  stoping power in Watt.
        @param int num_of_points: number of points for the measurement.
        @param float final_power: laser power set at the end of the saturation curve in Watt.
        @param bool is_background: Whether the saturation curve is recorded on the background.
        """

        # Set up the stopping mechanism.
        self._stop_request = False

        self.sigSaturationStarted.emit()

        if self.get_laser_state() == LaserState.OFF:
            self.log.error('Measurement Aborted. Laser is not ON.')
            self.sigSaturationStopped.emit()
            return

        if self.module_state() == 'locked':
            self.log.error(
                'Another measurement is running in this module, stop it first!')
            self.sigSaturationStopped.emit()
            return

        if self._counterlogic.module_state() == 'locked':
            self.log.error('The counter is already running, stop it first!')
            self.sigSaturationStopped.emit()
            return

        self.module_state.lock()

        # Create the list of powers for the measurement.
        laser_power = np.linspace(start_power, stop_power, num_of_points)
        # TODO: Add a list with calibrated power

        count_frequency = self._counterlogic.get_count_frequency()
        counter_points = int(count_frequency * time_per_point)
        self._counterlogic.set_count_length(counter_points)

        counts = np.zeros(num_of_points)
        std_dev = np.zeros(num_of_points)

        # FIXME: The counter should not have to be started and stopped but it's
        # done here because of a bug of counterlogic.request_counts otherwise.
        self._counterlogic.startCount()

        for i in range(len(laser_power)):

            if self._stop_request:
                break

            self.set_power(laser_power[i])
            time.sleep(1)

            counts_array = self._counterlogic.request_counts(counter_points)[
                self.channel]
            counts[i] = counts_array.mean()
            std_dev[i] = counts_array.std(ddof=1)

            self.set_saturation_data(
                laser_power, counts, std_dev, i + 1, is_background)

        # FIXME: The counter should not have to be started and stopped but it's
        # done here because of a bug of counterlogic.request_counts otherwise.
        self._counterlogic.stopCount()

        self.set_power(final_power)
        self.module_state.unlock()
        self.sigSaturationStopped.emit()

    def start_saturation_curve(self):
        """ Start a threaded measurement for the saturation curve.
        """
        if self.check_thread_active():
            self.log.error(
                "A measurement is currently running in this module, stop it first!")
            self.sigSaturationStopped.emit()
            return

        self._worker_thread = WorkerThread(target=self.record_saturation_curve,
                                           args=(self.time_per_point, self.power_start,
                                                 self.power_stop, self.number_of_points,
                                                 self.final_power, self.is_background),
                                           name='saturation_curve')

        self.threadpool.start(self._worker_thread)

    def stop_saturation_curve(self):
        """ Set a flag to request stopping the saturation curve measurement.
        """
        self._stop_request = True

    def save_saturation_data(self, tag=None):
        """ Save the current saturation data to a text file and a figure.

        @param str tag: optional, tag added to the filename.
        """
        timestamp = datetime.datetime.now()

        if tag is None:
            tag = ''

        # Path and label to save the saturation data
        filepath = self._save_logic.get_path_for_module(
            module_name='Saturation curve')

        if len(tag) > 0:
            filelabel = '{0}_Saturation_data'.format(tag)
        else:
            filelabel = 'Saturation_data'

        # The data is already prepared in a dict
        data = self._saturation_data

        if not data:
            self.log.warning(
                'There is no data to save. Start a measurement first.')
            return

        # Include fit parameters if a fit has been calculated
        parameters = {}
        if hasattr(self, 'saturation_fit_params'):
            parameters = self.saturation_fit_params

        # Drawing the figure
        fig = self.draw_figure()

        self._save_logic.save_data(data,
                                   filepath=filepath,
                                   parameters=parameters,
                                   filelabel=filelabel,
                                   fmt='%.6e',
                                   delimiter='\t',
                                   timestamp=timestamp,
                                   plotfig=fig)

        self.log.info('Saturation data saved to:\n{0}'.format(filepath))

    def draw_figure(self):
        """ Draw the figure to save with the data.

        @return matplotlib.figure.Figure fig: a matplotlib figure object to be 
        saved to file.
        """

        counts = self._saturation_data['Fluorescence']
        stddev = self._saturation_data['Stddev']
        laser_power = self._saturation_data['Power']

        # Use qudi style
        plt.style.use(self._save_logic.mpl_qd_style)

        # Create figure
        fig = plt.figure()
        plt.errorbar(laser_power, counts, yerr=stddev)

        # Include fit curve if there is a fit calculated
        if hasattr(self, 'saturation_fit_x'):
            plt.plot(self.saturation_fit_x,
                     self.saturation_fit_y, marker='None')

        # Set the labels
        plt.ylabel('Fluorescence (cts/s)')
        plt.xlabel('Laser Power (W)')

        return fig

    def do_fit(self, x_data=None, y_data=None):
        """
        Execute the fit (configured in the fc object) on the measurement data. 
        Optionally on passed data.

        @params np.array x_data: optional, laser power values. By default, values 
                                 stored in self._saturation_data.
        @params np.array y_data: optional, fluorescence values. By default, values 
                                 stored in self._saturation_data.

        Create 3 class attributes
            np.array self.saturation_fit_x: 1D arrays containing the x values 
                                            of the fitting function
            np.array self.saturation_fit_y: 1D arrays containing the y values 
                                            of the fitting function
            dict self.saturation_fit_params: Contains the parameters of the fit 
                                             ready to be displayed
        """
        self.fc.current_fit = 'Hyperbolic_saturation'

        if (x_data is None) or (y_data is None):
            if 'Power' in self._saturation_data:
                x_data = self._saturation_data['Power']
                y_data = self._saturation_data['Fluorescence']
            else:
                self.log.warning('There is no data points. Fitting aborted.')
                return

        if len(x_data) < 3:
            self.log.warning(
                'There is not enough data points to fit the curve. Fitting aborted.')
            return

        self.saturation_fit_x, self.saturation_fit_y, fit_result = self.fc.do_fit(
            x_data, y_data)
        if fit_result is None:
            self.saturation_fit_params = {}
        else:
            self.saturation_fit_params = fit_result.result_str_dict
        self.sigSaturationFitUpdated.emit(
            self.saturation_fit_x, self.saturation_fit_y, self.saturation_fit_params)
        return

    def do_double_fit(self, x_saturation=None, y_saturation=None,
                      x_background=None, y_background=None):
        """
        Execute the double fit (with the background) on the measurement data. 
        Optionally on passed data.

        @params np.array x_saturation: optional, laser power values for the saturation 
                                       measurement (on the NV center). By default, 
                                       values stored in self._saturation_data.
        @params np.array y_saturation: optional, fluorescence values for the saturation 
                                       measurement (on the NV center). By default, 
                                       values stored in self._saturation_data.
        @params np.array x_background: optional, laser power values for the background 
                                       measurement. By default, values stored in 
                                       self._background_data.
        @params np.array y_background: optional, fluorescence values for the background 
                                       measurement. By default, values stored in 
                                       self._background_data.
        @return (np.array, np.array, dict): 
            2D array containing the x values of the fitting functions: the first 
                row correspond to the NV saturation curve and the second row to 
                the background curve.
            2D array containing the y values of the fitting functions: the first 
                row correspond to the NV saturation curve and the second row to 
                the background curve.
            Dictionary Containing the parameters of the fit ready to be displayed
        """

        if x_saturation is None or y_saturation is None or \
           x_background is None or y_background is None:

            if 'Power' in self._saturation_data and 'Power' in self._background_data:
                x_saturation = self._saturation_data['Power']
                y_saturation = self._saturation_data['Fluorescence']
                x_background = self._background_data['Power']
                y_background = self._background_data['Fluorescence']
            else:
                self.log.warning('You must record saturation curves on the NV center \
                and on the background to do this fit')
                return

        if len(x_saturation) < 3 or len(x_background) < 2:
            self.log.warning(
                'There is not enough data points to fit the curve. Fitting aborted.')
            return

        x_axis = []
        x_axis.append(x_saturation)
        x_axis.append(x_background)
        x_axis = np.array(x_axis)

        data = []
        data.append(y_saturation)
        data.append(y_background)
        data = np.array(data)

        fit_x, fit_y, result = self.fitlogic().make_hyperbolicsaturation_fit_with_background(x_axis, data,
                                                                                             self.fitlogic().estimate_hyperbolicsaturation_with_background,
                                                                                             units=['W', 'c/s'])
        self.sigDoubleFitUpdated.emit(fit_x, fit_y, result.result_str_dict)

    ###########################################################################
    #                    Optimal operation point methods                      #
    ###########################################################################

    ########################
    #       Getters        #
    ########################

    def get_OOP_parameters(self):
        """ Get the parameters of Optimal Operation Point measurement.

        @return dict
        """
        params = {'laser_power_start': self.laser_power_start,
                  'laser_power_stop': self.laser_power_stop,
                  'laser_power_num': self.laser_power_num,
                  'mw_power_start': self.mw_power_start,
                  'mw_power_stop': self.mw_power_stop,
                  'mw_power_num': self.mw_power_num,
                  'freq_start': self.freq_start,
                  'freq_stop': self.freq_stop,
                  'freq_num': self.freq_num,
                  'counter_runtime': self.counter_runtime,
                  'odmr_runtime': self.odmr_runtime,
                  'channel': self.channel,
                  'optimize': self.optimize,
                  'odmr_fit_function': self.odmr_fit_function,
                  'bayopt_num_meas': self.bayopt_num_meas}
        return params

    def get_odmr_constraints(self):
        """ Get the mw power and frequency constraints from the odmr logic.

        @return object: Hardware constraints object.
        """
        return self._odmr_logic.get_hw_constraints()

    def get_odmr_channels(self):
        """ Return the available channels.
        """
        return self._odmr_logic.get_odmr_channels()

    def get_odmr_fits(self):
        """ Get the fits available for fitting the ODMR spectra.

        @return list: List containing the names of the fit as string. 
        """
        fit_list = []
        available_fits = self._odmr_logic.fc.fit_list
        for fit in available_fits.keys():
            if available_fits[fit]['fit_name'] in self.fit_parameters_list:
                fit_list.append(fit)
        return fit_list

    def get_scan_data(self, data_name):
        """ Return the matrix with the actual values of a given data (e.g. Contrast, FWHM)
        for the scan and the associated unit

        @param str data_name: The name of the data for which the matrix will be returned. 

        @return (np.ndarray, str): the matrix and the associated unit.
        """
        if data_name in self._scan_data['fit_params']:
            param_dict = self._scan_data['fit_params'][data_name]
            return param_dict['values'], param_dict['unit']
        else:
            self.log.error("This data is not available from the fit, sorry!")
            return np.array([[0]]), ''

    def get_bayopt_data(self):
        """ Getter for the data dictionary.
        """
        return self._bayopt_data

    ########################
    #       Setters        #
    ########################

    # TODO: check if the module is locked or not before changing the params

    def set_laser_power_start(self, laser_power_start):
        """ Set the minimum laser power for the Optimal Operation Point scan and 
        Bayesian optimization. 

        @param float laser_power_start: minimum laser power in Watt
        """
        lpr = self.laser_power_range
        if isinstance(laser_power_start, (int, float)):
            self.laser_power_start = units.in_range(
                laser_power_start, lpr[0], lpr[1])
        self.sigParameterUpdated.emit()
        return self.laser_power_start

    def set_laser_power_stop(self, laser_power_stop):
        """ Set the maximum laser power for the Optimal Operation Point scan and 
        Bayesian optimization. 

        @param float laser_power_stop: maximum laser power in Watt
        """
        # FIXME: Prevent laser_power_stop being equal to laser_power_start:
        # that causes a bug.
        lpr = self.laser_power_range
        if isinstance(laser_power_stop, (int, float)):
            if laser_power_stop < self.laser_power_start:
                laser_power_stop = self.laser_power_start
            self.laser_power_stop = units.in_range(
                laser_power_stop, lpr[0], lpr[1])
            self.sigParameterUpdated.emit()
            return self.laser_power_stop

    def set_laser_power_num(self, laser_power_num):
        """ Set the number of laser powers for the Optimal Operation Point scan.

        @param int laser_power_num: number of laser power points 
        """
        if isinstance(laser_power_num, int):
            self.laser_power_num = laser_power_num
        self.sigParameterUpdated.emit()
        return self.laser_power_num

    def set_mw_power_start(self, mw_power_start):
        """ Set the minimum microwave power for the Optimal Operation Point scan and 
        Bayesian optimization. 

        @param float mw_power_start: minimum mw power in dBm
        """
        limits = self.get_odmr_constraints()
        if isinstance(mw_power_start, (int, float)):
            self.mw_power_start = limits.power_in_range(mw_power_start)
        self.sigParameterUpdated.emit()
        return self.mw_power_start

    def set_mw_power_stop(self, mw_power_stop):
        """ Set the maximum mw power for the Optimal Operation Point scan and 
        Bayesian optimization. 

        @param float mw_power_stop: maximum mw power in dBm
        """
        limits = self.get_odmr_constraints()
        if isinstance(mw_power_stop, (int, float)):
            if mw_power_stop < self.mw_power_start:
                mw_power_stop = self.mw_power_start
            self.mw_power_stop = limits.power_in_range(mw_power_stop)
        self.sigParameterUpdated.emit()
        return self.mw_power_stop

    def set_mw_power_num(self, mw_power_num):
        """ Set the number of mw powers for the Optimal Operation Point scan and 
        Bayesian optimization. 

        @param int mw_power_num: number of mw power points
        """
        if isinstance(mw_power_num, int):
            self.mw_power_num = mw_power_num
        self.sigParameterUpdated.emit()
        return self.mw_power_num

    def set_freq_start(self, freq_start):
        """ Set the minimum frequency for ODMR measurements. 

        @param float freq_start: starting frequency in Hz
        """
        limits = self.get_odmr_constraints()
        if isinstance(freq_start, (int, float)):
            self.freq_start = limits.frequency_in_range(freq_start)
        self.sigParameterUpdated.emit()
        return self.freq_start

    def set_freq_stop(self, freq_stop):
        """ Set the maximum frequency for ODMR measurements. 

        @param float freq_stop: stopping frequency in Hz
        """
        limits = self.get_odmr_constraints()
        if isinstance(freq_stop, (int, float)):
            if freq_stop < self.freq_start:
                freq_stop = self.freq_start
            self.freq_stop = limits.frequency_in_range(freq_stop)
        self.sigParameterUpdated.emit()
        return self.freq_stop

    def set_freq_num(self, freq_num):
        """ Set the number of points for ODMR measurements. 

        @param int freq_num: number of points
        """
        if isinstance(freq_num, int):
            self.freq_num = freq_num
        self.sigParameterUpdated.emit()
        return self.freq_num

    def set_counter_runtime(self, counter_runtime):
        """ Set the counter runtime for the saturation curve of the Optimal 
        Operation Point scan.

        @param float counter_runtime: runtime in s 
        """
        if isinstance(counter_runtime, (int, float)):
            self.counter_runtime = counter_runtime
        self.sigParameterUpdated.emit()
        return self.counter_runtime

    def set_odmr_runtime(self, odmr_runtime):
        """ Set the runtime for ODMR measurements. 

        @param float odmr_runtime: runtime in s
        """
        if isinstance(odmr_runtime, (int, float)):
            self.odmr_runtime = odmr_runtime
        self.sigParameterUpdated.emit()
        return self.odmr_runtime

    # FIXME: check whether the channel exists or not
    def set_channel(self, channel):
        """ Set the channel for ODMR measurements and saturation curve. 

        @param int channel: number of the channel (warning, channel are numbered
        from zero!)
        """
        odmr_channels = self.get_odmr_channels()
        num = len(odmr_channels)
        if isinstance(channel, int) and channel < num:
            self.channel = channel
            self.sigParameterUpdated.emit()
        else:
            self.log.error(
                'Channel must be an int inferior or equal to {0:d}'.format(num - 1))
        return self.channel

    def set_scan_optimize(self, boolean):
        """ Set whether or not to optimize the position during the scan.

        @param bool boolean
        """
        self.optimize = boolean
        self.sigParameterUpdated.emit()
        return self.optimize

    def set_odmr_fit(self, fit_name):
        """ Set the fit function used to fit the ODMR spectrum

        @param str fit_name: name of the fit
        """
        if fit_name in self.get_odmr_fits():
            self.odmr_fit_function = fit_name
        self.sigParameterUpdated.emit()
        return self.odmr_fit_function

    def set_bayopt_num_meas(self, num_meas):
        """ Set the number of measurement to be performed during Bayesian optimization

        @param int num_meas
        """
        self.bayopt_num_meas = num_meas
        self.sigParameterUpdated.emit()
        return self.bayopt_num_meas

    def set_bayopt_parameters(self, alpha, xi, percent):
        """ Set the hyperparameter used in the bayesian optimization algorithm.

        @param float alpha: noise level that can be handled by the Gaussian process
        @param float xi: exploration vs exploitation rate
        @param percent: percentage of random exploration

        See <https://github.com/fmfn/BayesianOptimization> for further explanation.
        """
        self.bayopt_alpha = alpha
        self.bayopt_xi = xi
        if percent > 100:
            percent = 100
        elif percent < 0:
            percent = 0
        self.bayopt_random_percentage = percent

    ###########################################################################
    #                  Optimal operation point scan methods                   #
    ###########################################################################

    def perform_OOP_scan(self, stabilization_time=1, **kwargs):
        """ Measure an ODMR spectrum for each combination of laser power and 
        microwave power. 

        @param float stabilization_time: waiting time added between function 
                                         call to avoid a crash of the program
        @param **kwargs: parameters of the measurement (e.g. laser_power_start, 
                         mw_power_num) can be passed as kwargs.

        The parameters of the measurement are defined in class attributes (e.g. 
        self.laser_power_start). For each laser power, count rate is first 
        recorded with no microwave power, in order to generate a saturation curve. 
        Then, for each microwave power, an ODMR spectrum is recorded and fitted 
        with the chosen fit function. The parameters of the fit defined in 
        self.fit_parameters_list are extracted and stored.
        """
        # If keyword arguments are passed to the function (e.g. laser_power_start)
        # it will call the associated setters.
        for param, value in kwargs.items():
            try:
                func = getattr(self, 'set_' + param)
            except AttributeError:
                self.log.error("perform_OOP_scan has no argument" + param)
            func(value)

        # Setting up the stopping mechanism.
        self._scan_stop_request = False

        self.sigScanStarted.emit()

        if self.get_laser_state() == LaserState.OFF:
            self.log.error('Measurement Aborted. Laser is not ON.')
            self.sigScanStopped.emit()
            return

        if self.module_state() == 'locked':
            self.log.error(
                'Another measurement is running in this module, stop it first!')
            self.sigScanStopped.emit()
            return

        if self._counterlogic.module_state() == 'locked':
            self.log.error('The counter is already running, stop it first!')
            self.sigScanStopped.emit()
            return

        
        if self._odmr_logic.module_state() == 'locked':
            self.log.error('An ODMR measurement is already running, stop it first!')
            self.sigScanStopped.emit()
            return

        self.module_state.lock()

        # A saturation curve is recorded during the scan, so update the saturation
        # parameters.
        self.set_saturation_params(self.laser_power_start, self.laser_power_stop,
                                   self.laser_power_num, self.counter_runtime)

        # Create the lists of powers for the measurement
        laser_power = np.linspace(
            self.laser_power_start, self.laser_power_stop, self.laser_power_num)
        mw_power = np.linspace(
            self.mw_power_start, self.mw_power_stop, self.mw_power_num)

        # Deduce the number of points to request to counter from the parameter
        # self.counter_runtime
        count_frequency = self._counterlogic.get_count_frequency()
        counter_num_of_points = int(count_frequency * self.counter_runtime)
        freq_step = (self.freq_stop - self.freq_start) / (self.freq_num - 1)

        self._scan_data = self.initialize_scan_data()

        for i in range(len(laser_power)):

            # Stopping mechanism
            if self._scan_stop_request:
                break

            self.set_power(laser_power[i])

            time.sleep(stabilization_time)

            # Optimize the position
            if self.optimize:
                self.afm_scanner_logic().default_optimize()

            time.sleep(stabilization_time)

            # Record point for the saturation curve
            counts_array = self._counterlogic.request_counts(
                counter_num_of_points)[self.channel]

            # To avoid crash
            time.sleep(stabilization_time)

            # Saturation curve data
            counts = counts_array.mean()
            std_dev = counts_array.std(ddof=1)
            self._scan_data['saturation_data'][i] = counts
            self._scan_data['saturation_data_std'][i] = std_dev
            self.set_saturation_data(
                laser_power, self._scan_data['saturation_data'],
                self._scan_data['saturation_data_std'], i + 1)

            for j in range(len(mw_power)):

                # Stopping mechanism
                if self._scan_stop_request:
                    break

                # ODMR spectrum
                error, odmr_plot_x, odmr_plot_y, odmr_fit_result = self._odmr_logic.perform_odmr_measurement(
                    self.freq_start, freq_step, self.freq_stop, mw_power[
                        j], self.channel, self.odmr_runtime,
                    self.odmr_fit_function, save_after_meas=False, name_tag='')

                if error:
                    self.log.error(
                        'An error occured while recording ODMR. Scan aborted')
                    self.module_state.unlock()
                    self.sigScanStopped.emit()
                    return

                odmr_plot_y = odmr_plot_y[self.channel, :]

                self._scan_data['odmr_data'][i][j] = odmr_plot_y
                self._scan_data['fit_results'][i][j] = odmr_fit_result
                self.update_fit_params(i, j)
                self.sigScanUpdateData.emit()

        self.set_power(self.final_power)
        self.module_state.unlock()
        self.sigScanStopped.emit()

    def initialize_scan_data(self):
        """ Initialize the dictionary where all the data of the Optimal Operation Point scan are stored.
        """

        meas_dict = {'odmr_data': np.zeros((self.laser_power_num, self.mw_power_num, self.freq_num)),
                     'saturation_data': np.zeros(self.laser_power_num),
                     'saturation_data_std': np.zeros(self.laser_power_num),
                     'fit_results': [[0] * self.mw_power_num for _ in range(self.laser_power_num)],
                     'fit_params': {},
                     'coord0_arr': np.linspace(self.laser_power_start, self.laser_power_stop, self.laser_power_num),
                     'coord1_arr': np.linspace(self.mw_power_start, self.mw_power_stop, self.mw_power_num),
                     'coord2_arr': np.linspace(self.freq_start, self.freq_stop, self.freq_num),
                     'units': 'c/s',
                     'nice_name': 'Fluorescence',
                     'params': {'Parameters for': 'Optimize operating point scan',
                                'axis name for coord0': 'Laser power',
                                'axis name for coord1': 'Microwave power',
                                'axis name for coord2': 'Microwave frequency',
                                'coord0_start (W)': self.laser_power_start,
                                'coord0_stop (W)': self.laser_power_stop,
                                'coord0_num (#)': self.laser_power_num,
                                'coord1_start (dBm)': self.mw_power_start,
                                'coord1_stop (dBm)': self.mw_power_stop,
                                'coord1_num (#)': self.mw_power_num,
                                'coord2_start (Hz)': self.freq_start,
                                'coord2_stop (Hz)': self.freq_stop,
                                'coord2_num (#)': self.freq_num,
                                'ODMR runtime (s)': self.odmr_runtime,
                                'Counter runtime (s)': self.counter_runtime,
                                'Fit function': self.odmr_fit_function,
                                'Channel': self.channel,
                                },
                     }

        if self.odmr_fit_function == 'No fit':
            self.log.warning(
                "No fit function has been chosen, no result will be displayed. Please choose a fit function")
            return

        available_fits = self._odmr_logic.fc.fit_list

        if self.odmr_fit_function not in available_fits:
            self.log.error(
                "The chosen fit function is unknown. Please chose another fit function.")
            return

        if not available_fits[self.odmr_fit_function]['fit_name'] in self.fit_parameters_list:
            self.log.error(
                "The selected fit function is not supported by this module. Please chose another fit function.")
            return

        fit_name = available_fits[self.odmr_fit_function]['fit_name']
        param_dict = self.fit_parameters_list[fit_name]

        # Initialize a dict where all the data to be displayed are stored as matrices
        for param_name in param_dict.keys():
            meas_dict['fit_params'][param_name] = {}
            meas_dict['fit_params'][param_name]['values'] = np.zeros(
                (self.laser_power_num, self.mw_power_num))
            meas_dict['fit_params'][param_name]['stderr'] = np.zeros(
                (self.laser_power_num, self.mw_power_num))
            meas_dict['fit_params'][param_name]['unit'] = param_dict[param_name][1]
        self.sigDataAvailableUpdated.emit(list(param_dict))

        self._scan_data = meas_dict

        return self._scan_data

    def update_fit_params(self, i, j):
        """ Update the values of the fit parameters for a given point of the scan.

        @param int i: index of the point along the laser power axis
        @param int j: index of the point along the microwave power axis

        The parameter of the fit (e.g. Contrast, FWHM) are taken from the fit 
        result object and stored in the dedicated matrix
        at the coordinates [i, j]. Same for the std of each parameter.
        """

        available_fits = self._odmr_logic.fc.fit_list

        if self.odmr_fit_function in available_fits \
                and available_fits[self.odmr_fit_function]['fit_name'] in self.fit_parameters_list:

            fit_name = available_fits[self.odmr_fit_function]['fit_name']
            # List of parameters of interest:
            param_dict = self.fit_parameters_list[fit_name]
            # Parameters of the fit:
            fit_params = self._scan_data['fit_results'][i][j].params
            # Whether the std has been calculated or not:
            is_error = self._scan_data['fit_results'][i][j].errorbars

            for param_name in param_dict.keys():
                param = param_dict[param_name][0]
                assert(param in fit_params), "The parameter {0} does not match \
                    any parameter of the fit. Please edit fit_parameters_list.".format(
                    param)
                # FIXME: The contrast has negative values. We take the absolute
                #  value of all the parameters for now.
                self._scan_data['fit_params'][param_name]['values'][i][j] = abs(
                    fit_params[param].value)
                if is_error:
                    self._scan_data['fit_params'][param_name]['stderr'][i][j] = fit_params[param].stderr

    ####################################
    #         Saving methods           #
    ####################################

    def save_scan_data(self, nametag):
        """ Save the data from the Optimal Operation Point scan to files and figures.
        The saturation curve is saved too. 
        """

        data = self._scan_data

        # check whether data has only zeros, skip this then
        if not 'odmr_data' in data or not np.any(data['odmr_data']):
            self.log.warning(
                'The data array contains only zeros and will be not saved.')
            return

        # Save saturation data
        self.do_fit()
        self.save_saturation_data(nametag)

        timestamp = datetime.datetime.now()

        if nametag is None:
            nametag = ''

        # Path and label to save the Saturation data
        filepath = self._save_logic.get_path_for_module(
            module_name='Optimal operating point scan')

        if len(nametag) > 0:
            filelabel = '{0}_ODMR_data'.format(nametag)
        else:
            filelabel = 'ODMR_data'

        parameters = {}
        parameters.update(data['params'])
        nice_name = data['nice_name']
        unit = data['units']

        parameters['Name of measured signal'] = nice_name
        parameters['Units of measured signal'] = unit

        figure_data = data['odmr_data']

        rows, columns, entries = figure_data.shape

        image_data = {}
        # Reshape the image before sending out to save logic.
        image_data[f'ESR scan measurements with {nice_name} signal without axis.\n'
                   'The save data contain directly the fluorescence\n'
                   f'signals of the esr spectrum in {unit}. Each i-th spectrum\n'
                   'was taken with laser and microwave power (laser_power_i,\n'
                   'mw_power_j), where the top most data correspond to\n'
                   '(laser_power_start, mw_power_start). For the next spectrum\n'
                   'the microwave power will be incremented until it reaches \n'
                   'mw_power_stop. Then the laser power is incremented and the\n'
                   'microwave power starts again from mw_power_start.'] = figure_data.reshape(rows*columns, entries)

        self._save_logic.save_data(image_data, parameters=parameters,
                                   filepath=filepath,
                                   filelabel=filelabel,
                                   fmt='%.6e',
                                   delimiter='\t',
                                   timestamp=timestamp)

        # Another way to save the same data
        laser_power_column = np.zeros(rows * columns * entries)
        mw_power_column = np.zeros(rows * columns * entries)
        freq_column = np.zeros(rows * columns * entries)
        fluorescence_column = np.zeros(rows * columns * entries)

        ind = 0
        for i in range(rows):
            for j in range(columns):
                for k in range(entries):
                    rows + j * columns + k * entries
                    laser_power_column[ind] = data['coord0_arr'][i]
                    mw_power_column[ind] = data['coord1_arr'][j]
                    freq_column[ind] = data['coord2_arr'][k]
                    fluorescence_column[ind] = figure_data[i][j][k]
                    ind += 1

        image_data_2 = {'Laser power': laser_power_column,
                        'Microwave power': mw_power_column,
                        'Frequency': freq_column,
                        'Fluorescence': fluorescence_column}

        filelabel_2 = filelabel + '_2'

        self._save_logic.save_data(image_data_2, parameters=parameters,
                                   filepath=filepath,
                                   filelabel=filelabel_2,
                                   fmt='%.6e',
                                   delimiter='\t',
                                   timestamp=timestamp)

        # Save fit result if they are computed
        if self._scan_data['fit_params']:
            for param_name in self._scan_data['fit_params']:
                data_matrix, unit = self.get_scan_data(param_name)
                data_dict = {param_name + ' (' + unit + ')': data_matrix}
                data_filelabel = filelabel + '_' + param_name
                fig = self.draw_matrix_figure(param_name)
                self._save_logic.save_data(data_dict, parameters=parameters,
                                           filepath=filepath,
                                           filelabel=data_filelabel,
                                           fmt='%.6e',
                                           delimiter='\t',
                                           timestamp=timestamp,
                                           plotfig=fig)

                if 'stderr' in self._scan_data['fit_params'][param_name]:
                    std_matrix = self._scan_data['fit_params'][param_name]['stderr']
                    std_dict = {param_name +
                                ' Error (' + unit + ')': std_matrix}
                    std_filelabel = filelabel + '_' + param_name + '_stddev'
                    self._save_logic.save_data(std_dict, parameters=parameters,
                                               filepath=filepath,
                                               filelabel=std_filelabel,
                                               fmt='%.6e',
                                               delimiter='\t',
                                               timestamp=timestamp)

        self.log.info('ODMR data saved to:\n{0}'.format(filepath))

    def draw_matrix_figure(self, data_name):
        """ Draw the figure to save with the data.

        @param str data_name: the name of the parameter for which to draw the matrix.

        @return matplotlib.figure.Figure fig: a matplotlib figure object to be saved to file.
        """

        if data_name not in self._scan_data['fit_params']:
            fig = None
            return fig

        # Get the matrix and the unit and scale them
        matrix, unit = self.get_scan_data(data_name)
        scale_fact = units.ScaledFloat(np.max(matrix)).scale_val
        unit_prefix = units.ScaledFloat(np.max(matrix)).scale
        matrix_scaled = matrix / scale_fact
        unit_scaled = unit_prefix + unit
        # Define the color range for the colorbar
        matrix_scaled_nonzero = matrix_scaled[np.nonzero(matrix_scaled)]
        cb_min = np.percentile(matrix_scaled_nonzero, 5)
        cb_max = np.percentile(matrix_scaled_nonzero, 95)
        cbar_range = [cb_min, cb_max]

        # Use qudi style
        plt.style.use(self._save_logic.mpl_qd_style)

        # Create figure and draw matrix
        fig, (ax_matrix) = plt.subplots(nrows=1, ncols=1)
        matrixplot = ax_matrix.imshow(matrix_scaled,
                                      cmap=plt.get_cmap('viridis'),
                                      origin='lower',
                                      vmin=cbar_range[0],
                                      vmax=cbar_range[1],
                                      extent=[self.mw_power_start,
                                              self.mw_power_stop,
                                              self.laser_power_start,
                                              self.laser_power_stop
                                              ],
                                      aspect='auto',
                                      interpolation='nearest')

        ax_matrix.set_xlabel('MW power (dBm)')
        ax_matrix.set_ylabel('Laser power (W)')

        # Adjust subplot to make room for colorbar
        fig.subplots_adjust(right=0.8)

        # Add colorbar axis to figure
        cbar_ax = fig.add_axes([0.85, 0.15, 0.02, 0.7])

        # Draw colorbar
        cbar = fig.colorbar(matrixplot, cax=cbar_ax)
        cbar.set_label(data_name + ' (' + unit_scaled + ')')

        return fig

    ########################################
    #          Start/stop functions        #
    ########################################

    def start_OOP_scan(self):
        """ Starting a Threaded measurement.
        """
        if self.check_thread_active():
            self.log.error(
                "A measurement is currently running in this module, stop it first!")
            self.sigScanStopped.emit()
            return

        self._worker_thread = WorkerThread(target=self.perform_OOP_scan,
                                           args=(),
                                           name='optimal_operation_point_scan')

        self.threadpool.start(self._worker_thread)

    def stop_OOP_scan(self):
        """ Set a flag to request stopping the OOP scan.
        """
        self._scan_stop_request = True

    ###########################################################################
    #                       Bayesian optimization methods                     #
    ###########################################################################
<<<<<<< HEAD
=======
        
    def initialize_optimizer(self):
        pbounds = {'x': (0, 1), 'y': (0, 1)}
        self.optimizer = BayesianOptimization(
            f=None,
            pbounds=pbounds,
            verbose=0
        ) 
        self.optimizer.set_gp_params(alpha=0.15)

        return self.optimizer
>>>>>>> 5d3e1508

    def measure_sensitivity(self, laser_power, mw_power):
        """ Record an ODMR spectrum and fit it with the chosen function to 
        deduce the sensitivity.

        @param float laser_power: laser used for the measurement in Watt
        @param float mw_power: microwave power used for the measurement in dBm

        @return int error: -1 if a problem occured during the measurment, 0 otherwise
                float val: value of the sensitivity
                float std: std of the sensitivity
                np.ndarray odmr_plot_x: xaxis values of the odmr plot
                np.ndarra odmr_plot_y: yaxis values of the odmr plot
        """
        self.set_power(laser_power)
        time.sleep(1)

        freq_step = (self.freq_stop - self.freq_start) / (self.freq_num - 1)

        error, odmr_plot_x, odmr_plot_y, odmr_fit_result = self._odmr_logic.perform_odmr_measurement(
            self.freq_start, freq_step, self.freq_stop, mw_power, self.channel,
            self.odmr_runtime, self.odmr_fit_function, save_after_meas=False,
            name_tag='')

        if error:
            self.log.error('An error occured during ODMR measurement.')
            return error, 0, 0, np.array([]), np.array([])

        # Find the name of the sensitivity parameter
        fit_list = self._odmr_logic.fc.fit_list
        fit_name = fit_list[self.odmr_fit_function]['fit_name']
        param_dict = self.fit_parameters_list[fit_name]
        if 'Sensitivity' in param_dict:
            par = param_dict['Sensitivity'][0]
        elif 'Sensitivity 0' in param_dict:
            par = param_dict['Sensitivity 0'][0]
        else:
            self.log.error(
                "Sensitivity is not available from the fit chosen. Please choose \
                    another fit (e.g. Lorentzian dip)")
            error = -1
            return error, 0, 0, odmr_plot_x, odmr_plot_y

        # Check whether the stderr are computed
        is_error = odmr_fit_result.errorbars

        # Get the value of the sensitivity
        val = odmr_fit_result.params[par].value
        if is_error:
            std = odmr_fit_result.params[par].stderr
        else:
            std = -1

        return error, val, std, odmr_plot_x, odmr_plot_y

    def bayesian_optimization(self, resume=False):
        """ Execute a bayesian optimization algorithm to find the minimum of 
        sensitivity (optimal operation point).

        @param bool resume: whether to resume the last measurement or create a 
        new one.

        See <https://distill.pub/2020/bayesian-optimization/> if you want to 
        learn more about how bayesian optimization works.
        See <https://github.com/fmfn/BayesianOptimization> for information on 
        the library used.
        """
        # Sensitivity value should be multiplied by a negative factor because
        # the library used try to maximize the value instead of minimizing it.
        # Plus, the algorithm works better if the values are in the order of 1
        multiplication_factor = -1e5

        # Setting up the stopping mechanism.
        self._bayopt_stop_request = False

        self.sigBayoptStarted.emit()

        if self.get_laser_state() == LaserState.OFF:
            self.log.error('Measurement Aborted. Laser is not ON.')
            self.sigBayoptStopped.emit()
            return

        if self.module_state() == 'locked':
            self.log.error(
                'Another measurement is running in this module, stop it first!')
            self.sigBayoptStopped.emit()
            return

        if self._odmr_logic.module_state() == 'locked':
            self.log.error('An ODMR measurement is already running, stop it first!')
            self.sigBayoptStopped.emit()
            return

        self.module_state.lock()

        self.initialize_optimizer()
        self.initialize_bayopt_data(resume)

        # If it resumes a measurement, load the data from the last measurement
        # into the optimizer
        old_num_points = np.count_nonzero(
            self._bayopt_data['measured_sensitivity'])
        for n in range(old_num_points):
            target = self._bayopt_data['measured_sensitivity'][n] * \
                multiplication_factor
            x = (self._bayopt_data['laser_power_list'][n] - self.laser_power_start) / (
                self.laser_power_stop - self.laser_power_start)
            y = (self._bayopt_data['mw_power_list'][n] - self.mw_power_start) / \
                (self.mw_power_stop - self.mw_power_start)
            self.optimizer.register(params={'x': x, 'y': y}, target=target)

        # Define the utility function (or acquiqition function)
        utility = UtilityFunction(kind='ei', xi=self.bayopt_xi, kappa=1)

<<<<<<< HEAD
        # How many steps of random exploration are performed
        init_points = int((self.bayopt_num_meas - old_num_points)
                          * self.bayopt_random_percentage / 100)
=======
        utility = UtilityFunction(kind='ei', xi=0.1, kappa=1)
        init_points = int(self.bayopt_num_meas / 3)
        if init_points == 0:
            init_points = 1
>>>>>>> 5d3e1508

        for n in range(old_num_points, self.bayopt_num_meas):

            # Stopping mechanism
            if self._bayopt_stop_request:
                break

            # Choose next point to evaluate
            if n < old_num_points + init_points:
                x = np.random.random()
                y = np.random.random()
            else:
                try:
                    next_point = self.optimizer.suggest(utility)
                    x = next_point['x']
                    y = next_point['y']
                # catch a bug in the suggest function
                except ValueError:
                    x = np.random.random()
                    y = np.random.random()

            # Measure the sensitivity for this point
            las_pw = self.laser_power_start + \
                (self.laser_power_stop - self.laser_power_start) * x
            mw_pw = self.mw_power_start + \
                (self.mw_power_stop - self.mw_power_start) * y

            error, value, std, odmr_plot_x, odmr_plot_y = self.measure_sensitivity(
                las_pw, mw_pw)
            if error:
                self.log.error("Optimal operation point search aborted")
                self.module_state.unlock()
                self.sigBayoptStopped.emit()
                return

            target = value * multiplication_factor
            # Register the result into the optimizer
            self.optimizer.register(params={'x': x, 'y': y}, target=target)

            # Try to create a surrogate model + catch an error that happens when
            # there are not enough points for that
            try:
                self.optimizer._gp.fit(
                    self.optimizer._space.params, self.optimizer._space.target)
            except ValueError:
                pass

            # Store the data in the dedicated dict
            self._bayopt_data['measured_sensitivity'][n] = value
            self._bayopt_data['measured_sensitivity_std'][n] = std
            self._bayopt_data['laser_power_list'][n] = las_pw
            self._bayopt_data['mw_power_list'][n] = mw_pw
            self._bayopt_data['odmr_data'][n] = np.array(
                [odmr_plot_x, odmr_plot_y[self.channel]])
            # Prepare the plot that will be displayed
            X = np.linspace(0, 1, 100)
            Y = np.linspace(0, 1, 100)
            try:
                for i in range(100):
                    for j in range(100):
                        self._bayopt_data['predicted_sensitivity'][i][j] = float(
                            self.optimizer._gp.predict([[X[i], Y[j]]])) / multiplication_factor
            except AttributeError:
                pass
            self.sigBayoptUpdateData.emit(n)

        self.module_state.unlock()
        self.sigBayoptStopped.emit()

    def initialize_optimizer(self):
        """ Create an optimizer object for bayesian optimization.

        @return object: bayesian optimizer
        """
        pbounds = {'x': (0, 1), 'y': (0, 1)}
        self.optimizer = BayesianOptimization(
            f=None,
            pbounds=pbounds,
            verbose=0
        )
        self.optimizer.set_gp_params(alpha=self.bayopt_alpha)

        return self.optimizer

    def initialize_bayopt_data(self, resume=False):
        """" Initialize the dictionary where all the data of the bayesian 
        optimization are stored.

        @param bool resume: If True, re-load the data from the last measurement.
                            Default is False.
        """
        old_num_points = 0
        if resume:
            old_dict = self._bayopt_data
            old_num_points = np.count_nonzero(old_dict['measured_sensitivity'])
            # If there is no more point to measure, add a new one
            if self.bayopt_num_meas <= old_num_points:
                self.set_bayopt_num_meas(old_num_points + 1)

        meas_dict = {'measured_sensitivity': np.zeros(self.bayopt_num_meas),
                     'measured_sensitivity_std': np.zeros(self.bayopt_num_meas),
                     'laser_power_list': np.zeros(self.bayopt_num_meas),
                     'mw_power_list': np.zeros(self.bayopt_num_meas),
                     'odmr_data': np.zeros((self.bayopt_num_meas, 2, self.freq_num)),
                     'predicted_sensitivity': np.zeros((100, 100)),
                     'coord0_arr': np.linspace(self.laser_power_start, self.laser_power_stop, 100, endpoint=False),
                     'coord1_arr': np.linspace(self.mw_power_start, self.mw_power_stop, 100, endpoint=False),
                     'units': 'T/sqrt(Hz)',
                     'nice_name': 'Sensitivity',
                     'params': {'Parameters for': 'Optimize operating point search',
                                'laser_power_min (W)': self.laser_power_start,
                                'laser_power_max (W)': self.laser_power_stop,
                                'mw_power_min (dBm)': self.mw_power_start,
                                'mw_power_max (dBm)': self.mw_power_stop,
                                'freq_start (Hz)': self.freq_start,
                                'freq_stop (Hz)': self.freq_stop,
                                'freq_num (#)': self.freq_num,
                                'Number of points (#)': self.bayopt_num_meas,
                                'ODMR runtime (s)': self.odmr_runtime,
                                'Fit function': self.odmr_fit_function,
                                'Channel': self.channel,
                                },  # !!! here are all the measurement parameter saved
                     }

        # Re-load the data
        for n in range(old_num_points):
            meas_dict['measured_sensitivity'][n] = old_dict['measured_sensitivity'][n]
            meas_dict['measured_sensitivity_std'][n] = old_dict['measured_sensitivity_std'][n]
            meas_dict['laser_power_list'][n] = old_dict['laser_power_list'][n]
            meas_dict['mw_power_list'][n] = old_dict['mw_power_list'][n]
            # FIXME: If the number of points for the odmr measurement has changed,
            # between the measurements, the old ones can not be stored in the new data array.
            if meas_dict['odmr_data'][n].shape == old_dict['odmr_data'][n].shape:
                meas_dict['odmr_data'][n] = old_dict['odmr_data'][n]

        self._bayopt_data = meas_dict
        return self._bayopt_data

    ####################################
    #         Saving methods           #
    ####################################

    def save_bayopt_data(self, tag=None):
        """ Save the data from Bayesian Optimization to files and figures.
        """

        timestamp = datetime.datetime.now()

        if tag is None:
            tag = ''

        # Path and label to save the Saturation data
        filepath = self._save_logic.get_path_for_module(
            module_name='Sensitivity optimization')

        if len(tag) > 0:
            filelabel = '{0}_measures'.format(tag)
        else:
            filelabel = 'measures'

        # Ensure that there are some data to be saved
        if not 'measured_sensitivity' in self._bayopt_data \
                or not np.any(self._bayopt_data['measured_sensitivity']):
            self.log.warning('The data array is empty and will be not saved.')
            return

        parameters = {}
        parameters.update(self._bayopt_data['params'])
        nice_name = self._bayopt_data['nice_name']
        unit = self._bayopt_data['units']
        parameters['Name of measured signal'] = nice_name
        parameters['Units of measured signal'] = unit

        n = np.count_nonzero(self._bayopt_data['measured_sensitivity'])
        index_min = np.argmin(self._bayopt_data['measured_sensitivity'][:n])
        min_mw_power = self._bayopt_data['mw_power_list'][index_min]
        min_laser_power = self._bayopt_data['laser_power_list'][index_min]
        parameters['Laser power of the minimum measured'] = min_laser_power
        parameters['MW power of the minimum measured'] = min_mw_power

        data = {}
        data['Laser_power (W)'] = self._bayopt_data['laser_power_list']
        data['MW power (dBm)'] = self._bayopt_data['mw_power_list']
        data['Sensitivity (T/sqrt(Hz))'] = self._bayopt_data['measured_sensitivity']
        data['Stddev (T/sqrt(Hz))'] = self._bayopt_data['measured_sensitivity_std']

        fig = self.draw_optimization_figure()
        self._save_logic.save_data(data, parameters=parameters,
                                   filepath=filepath,
                                   filelabel=filelabel,
                                   fmt='%.6e',
                                   delimiter='\t',
                                   timestamp=timestamp,
                                   plotfig=fig)

        self.log.info('Optimization data saved to:\n{0}'.format(filepath))

        return

    def draw_optimization_figure(self):
        """ Draw the figure to save with the data.

        @return matplotlib.figure.Figure fig: a matplotlib figure object to be 
                                              saved to file.
        """
        # Matrix, unit and colorbar
        matrix = self._bayopt_data['predicted_sensitivity']
        unit = 'T/sqrt(Hz)'
        scale_fact = units.ScaledFloat(np.max(matrix)).scale_val
        unit_prefix = units.ScaledFloat(np.max(matrix)).scale
        matrix_scaled = matrix / scale_fact
        cbar_range = np.array([np.min(matrix_scaled), np.max(matrix_scaled)])
        unit_scaled = unit_prefix + unit

        # Use qudi style
        plt.style.use(self._save_logic.mpl_qd_style)

        # Create figure
        fig, (ax_matrix) = plt.subplots(nrows=1, ncols=1)

        ax_matrix.set_xlim(self.mw_power_start, self.mw_power_stop)
        ax_matrix.set_ylim(self.laser_power_start, self.laser_power_stop)

        # Draw matrix
        matrixplot = ax_matrix.imshow(matrix_scaled,
                                      # reference the right place in qd
                                      cmap=plt.get_cmap('viridis'),
                                      origin='lower',
                                      vmin=cbar_range[0],
                                      vmax=cbar_range[1],
                                      extent=[self.mw_power_start,
                                              self.mw_power_stop,
                                              self.laser_power_start,
                                              self.laser_power_stop
                                              ],
                                      aspect='auto',
                                      interpolation='nearest')

        # Draw measured points
        n = np.count_nonzero(self._bayopt_data['measured_sensitivity'])
        ax_matrix.plot(self._bayopt_data['mw_power_list'][:n],
                       self._bayopt_data['laser_power_list'][:n], linestyle='',
                       marker='o', color='cyan')

        # Draw a cross to indicate the minimum
        index_min = np.argmin(self._bayopt_data['measured_sensitivity'][:n])
        min_mw_power = self._bayopt_data['mw_power_list'][index_min]
        min_laser_power = self._bayopt_data['laser_power_list'][index_min]
        ax_matrix.axvline(x=min_mw_power, color='darkorange', linewidth=1)
        ax_matrix.axhline(y=min_laser_power, color='darkorange', linewidth=1)

        ax_matrix.set_xlabel('MW power (dBm)')
        ax_matrix.set_ylabel('Laser power (W)')

        # Adjust subplot to make room for colorbar
        fig.subplots_adjust(right=0.8)

        # Add colorbar axis to figure
        cbar_ax = fig.add_axes([0.85, 0.15, 0.02, 0.7])

        # Draw colorbar
        cbar = fig.colorbar(matrixplot, cax=cbar_ax)
        cbar.set_label('Sensitivity (' + unit_scaled + ')')

        return fig

    ################################################
    #      Start/stop bayesian optimization        #
    ################################################

    def start_bayopt(self):
        """ Starting a Threaded measurement.
        """
        if self.check_thread_active():
            self.log.error(
                "A measurement is currently running in this module, stop it first!")
            self.sigBayoptStopped.emit()
            return

        self._worker_thread = WorkerThread(target=self.bayesian_optimization,
                                           args=(),
                                           name='bayopt')

        self.threadpool.start(self._worker_thread)

    def stop_bayopt(self):
        """ Set a flag to request stopping the bayesian optimization.
        """
        self._bayopt_stop_request = True

    def resume_bayopt(self):
        """ Starting a Threaded measurement to resume the last measurement
        """
        if self.check_thread_active():
            self.log.error(
                "A measurement is currently running, stop it first!")
            return

        self._worker_thread = WorkerThread(target=self.bayesian_optimization,
                                           kwargs={'resume': True},
                                           name='bayopt')

        self.threadpool.start(self._worker_thread)<|MERGE_RESOLUTION|>--- conflicted
+++ resolved
@@ -1099,9 +1099,9 @@
             self.sigScanStopped.emit()
             return
 
-        
         if self._odmr_logic.module_state() == 'locked':
-            self.log.error('An ODMR measurement is already running, stop it first!')
+            self.log.error(
+                'An ODMR measurement is already running, stop it first!')
             self.sigScanStopped.emit()
             return
 
@@ -1502,20 +1502,6 @@
     ###########################################################################
     #                       Bayesian optimization methods                     #
     ###########################################################################
-<<<<<<< HEAD
-=======
-        
-    def initialize_optimizer(self):
-        pbounds = {'x': (0, 1), 'y': (0, 1)}
-        self.optimizer = BayesianOptimization(
-            f=None,
-            pbounds=pbounds,
-            verbose=0
-        ) 
-        self.optimizer.set_gp_params(alpha=0.15)
-
-        return self.optimizer
->>>>>>> 5d3e1508
 
     def measure_sensitivity(self, laser_power, mw_power):
         """ Record an ODMR spectrum and fit it with the chosen function to 
@@ -1605,7 +1591,8 @@
             return
 
         if self._odmr_logic.module_state() == 'locked':
-            self.log.error('An ODMR measurement is already running, stop it first!')
+            self.log.error(
+                'An ODMR measurement is already running, stop it first!')
             self.sigBayoptStopped.emit()
             return
 
@@ -1630,16 +1617,9 @@
         # Define the utility function (or acquiqition function)
         utility = UtilityFunction(kind='ei', xi=self.bayopt_xi, kappa=1)
 
-<<<<<<< HEAD
         # How many steps of random exploration are performed
         init_points = int((self.bayopt_num_meas - old_num_points)
                           * self.bayopt_random_percentage / 100)
-=======
-        utility = UtilityFunction(kind='ei', xi=0.1, kappa=1)
-        init_points = int(self.bayopt_num_meas / 3)
-        if init_points == 0:
-            init_points = 1
->>>>>>> 5d3e1508
 
         for n in range(old_num_points, self.bayopt_num_meas):
 
