--- conflicted
+++ resolved
@@ -265,12 +265,9 @@
         """
 
         self.__current_status = 0
-<<<<<<< HEAD
+        # self.pulsed_trigger = False
+        # self.pulse_streamer.constant(self._laser_mw_on_state)
         self.pulse_streamer.constant(ps.OutputState([], 0, 0))
-=======
-        self.pulsed_trigger = False
-        self.pulse_streamer.constant(self._laser_mw_on_state)
->>>>>>> 447babc5
         return 0
 
     
