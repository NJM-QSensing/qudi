# -*- coding: utf-8 -*-
"""
Hardware implementation of generic hardware control device microwaveq.

Qudi is free software: you can redistribute it and/or modify
it under the terms of the GNU General Public License as published by
the Free Software Foundation, either version 3 of the License, or
(at your option) any later version.

Qudi is distributed in the hope that it will be useful,
but WITHOUT ANY WARRANTY; without even the implied warranty of
MERCHANTABILITY or FITNESS FOR A PARTICULAR PURPOSE.  See the
GNU General Public License for more details.

You should have received a copy of the GNU General Public License
along with Qudi. If not, see <http://www.gnu.org/licenses/>.

Copyright (c) the Qudi Developers. See the COPYRIGHT.txt file at the
top-level directory of this distribution and at <https://github.com/Ulm-IQO/qudi/>
"""

from datetime import datetime
from qtpy import QtCore
import threading
import numpy as np
import time
import struct

from core.module import Base, ConfigOption
from core.util.mutex import Mutex
from interface.slow_counter_interface import SlowCounterInterface, SlowCounterConstraints, CountingMode
from interface.recorder_interface import RecorderInterface, RecorderMode, RecorderState, RecorderConstraints, 
from interface.microwave_interface import MicrowaveInterface, MicrowaveLimits, MicrowaveMode, TriggerEdge
from interface.odmr_counter_interface import ODMRCounterInterface

from .microwaveq_py.microwaveQ import microwaveQ


class MicrowaveQ(Base, SlowCounterInterface):
    """ Hardware module implementation for the microwaveQ device.

    Example config for copy-paste:

    mq:
        module.Class: 'microwaveQ.microwaveq.MicrowaveQ'
        ip_address: '192.168.2.10'
        port: 55555
        unlock_key: <your obtained key, either in hex or number> e.g. of the form: 51233412369010369791345065897427812359


    Implementation Idea:
        This hardware module implements 4 interface methods, the
            - RecorderInterface
            - MicrowaveInterface
            - ODMRCounterInterface
            - SlowCounterInterface
        For the main purpose of the microwaveQ device, the interface 
        RecorderInterface contains the major methods. The other 3 remaining 
        interfaces have been implemented to use this device with different
        logic module.
        The main state machinery is use from the RecorderInterface, i.e. 
        whenever calling from a different interface than the RecorderInterface
        make sure to either recycle the methods from the RecorderInterface and
        to use the state machinery of the RecorderInterface.

        At the very end, the all the interface methods are responsible to set 
        and check the state of the device.


    TODO: implement signal for state transition in the RecorderState (emit a 
          signal in the method self._set_current_device_state)
    """

    _modclass = 'MicrowaveQ'
    _modtype = 'hardware'

    __version__ = '0.1.2'

    _CLK_FREQ_FPGA = 153.6e6 # is used to obtain the correct mapping of signals.

    ip_address = ConfigOption('ip_address', default='192.168.2.10')
    port = ConfigOption('port', default=55555, missing='info')
    unlock_key = ConfigOption('unlock_key', missing='error')
    gain_cali_name = ConfigOption('gain_cali_name', default='')

    sigNewData = QtCore.Signal(tuple)
    sigLineFinished = QtCore.Signal()

    _threaded = True



    _mq_curr_state = RecorderState.DISCONNECTED
    _mq_curr_mode = RecorderMode.UNCONFIGURED
    _mq_curr_mode_params = {} # store here the current configuration


    #FIXME: remove threading components and use Qt Threads instead!
    result_available = threading.Event()

    _SLOW_COUNTER_CONSTRAINTS = SlowCounterConstraints()
    _RECORDER_CONSTRAINTS = RecorderConstraints()

    _meas_mode = 'pixel'  # measurement modes: counter, pixel, esr
    _meas_mode_available = ['dummy', 'counter', 'pixel', 'esr', 'single-isob', 'n-isob']

    _device_status = 'idle'  # can be idle, armed or running
    _meas_running = False   # this variable will be set whenever a measurement has stopped

    _stop_request = False   # this variable will be internally set to request a stop

    # measurement variables
    _DEBUG_MODE = False
    _curr_frame = []
    _curr_frame_int = None
    _curr_frame_int_arr = []

    # variables for ESR measurement
    _esr_counter = 0
    _esr_count_frequency = 100 # in Hz


    # for MW interface:

    _mw_running = False
    _mw_mode = 'cw'
    _mw_cw_frequency = 2.89e9 # in Hz
    #FIXME: Power not used so far
    _mw_cw_power = -30 # in dBm
    _mw_freq_list = []
    _mw_power = -25 # not exposed to interface!!!

    # settings for iso-B mode
    _iso_b_freq_list = [500e6] # in MHz
    _iso_b_power = -30.0 # physical power for iso b mode.

    def on_activate(self):

        # prepare for data acquisition:
        self._data = [[0, 0]] * 1
        self._arr_counter = 0
        self.skip_data = True
        self.result_available.clear()  # set the flag to false

        self._count_extender = 1  # used to artificially prolong the counting
        self._count_ext_index = 0 # the count extender index
        self._counting_window = 0.01 # the counting window in seconds

        self.__measurements = 0
        # try:
        self._dev = microwaveQ.MicrowaveQ(self.ip_address,
                                         self.port,
                                         self.streamCb,
                                         self._CLK_FREQ_FPGA)
        self._dev.ctrl.unlock(self.unlock_key)
        self._dev.initialize()
        # except Exception as e:
        #     self.log.error(f'Cannot establish connection to MicrowaveQ due to {str(e)}.')


        self._create_slow_counter_constraints()
        self._create_recorder_constraints()

        # locking mechanism for thread safety. Use it like
        #   self.threadlock.lock() # to lock the current thread
        #   self.threadlock.unlock() # to unlock the current thread
        #   self.threadlock.acquire() # to acquire a lock
        #   self.threadlock.trylock()   # to try to lock it.


        self.threadlock = Mutex()

        self._esr_process_lock = Mutex()
        self._esr_process_cond = QtCore.QWaitCondition()

        self.meas_cond = QtCore.QWaitCondition()

        self._current_esr_meas = []

        # set the main RF port (RF OUT 2H) to on
        self._dev.gpio.rfswitch.set(1)

        # test gain compensation:
        if self.gain_cali_name != '':
            self._dev._setGainCalibration(self.gain_cali_name)

    def on_deactivate(self):
        self.stop_measurement()
        self.disconnect_mq()


    def trf_off(self):
        """ Turn completely off the local oscillator for rf creation. 

        Usually, the local oscillator is running in the background and leaking
        through the microwaveQ. The amount of power leaking through is quite 
        small, but still, if desired, then the trf can be also turned off 
        completely. """

        self._dev.spiTrf.write(4, 0x440e400)


    def vco_off(self):
        """Turn off completely the Voltage controlled oscillator.

        NOTE: By turning this off, you need to make sure that you turn it on 
        again if you start a measurement, otherwise nothing will be outputted.
        """
        self._dev.spiTrf.write(4, 0x440e404)

    # ==========================================================================
    # Enhance the current module by Qudi threading capabilities:
    # ==========================================================================

    @QtCore.Slot(QtCore.QThread)
    def moveToThread(self, thread):
        super().moveToThread(thread)


    def connect_mq(self):
        """ Establish a connection to microwaveQ. """
        if hasattr(self, '_dev'):
            if self.is_connected():
                self.disconnect_mq()

        try:
            self._dev = microwaveQ.MicrowaveQ(self.ip_address,
                                             self.port,
                                             self.streamCb,
                                             self._CLK_FREQ_FPGA)
            self._dev.ctrl.unlock(self.unlock_key)
            self._dev.initialize()
        except Exception as e:
            self.log.error(f'Cannot establish connection to MicrowaveQ due to {str(e)}.')

    def is_connected(self):
        """Check whether connection protocol is initialized and ready. """
        if hasattr(self._dev.com.conn, 'axiConn'):
            return self._dev.com.conn.isConnected()
        else:
            return False

    def reconnect_mq(self):
        """ Reconnect to the microwaveQ. """
        self.disconnect_mq()
        self.connect_mq()
        #FIXME: This should be removed later on!
        self.prepare_pixelclock()

    def disconnect_mq(self):
        self._dev.disconnect()


    def get_device_mode(self):
        return self._meas_mode


    def getModuleThread(self):
        """ Get the thread associated to this module.

          @return QThread: thread with qt event loop associated with this module
        """
        return self._manager.tm._threads['mod-hardware-' + self._name].thread


    # ==========================================================================
    #                 power setting handling
    # ==========================================================================



    # ==========================================================================
    #                 GPIO handling
    # ==========================================================================

    # counting of GPIO ports starts on the hardware from 1 and not from 0, 
    # follow this convention here.

    @property
    def gpi1(self):
        return bool(self._dev.gpio.input0.get())

    @property
    def gpi2(self):
        return bool(self._dev.gpio.input1.get())

    @property
    def gpi3(self):
        return bool(self._dev.gpio.input2.get())

    @property
    def gpi4(self):
        return bool(self._dev.gpio.input3.get())

    @property
    def gpo1(self):
        return bool(self._dev.gpio.output0.get())

    @gpo1.setter
    def gpo1(self, state):
        if isinstance(state, bool) or isinstance(state, int):
            return self._dev.gpio.output0.set(int(state))
        else:
            self.log.warning('Incorrect state of the GPO-1 port, will be ignored.')

    @property
    def gpo2(self):
        return bool(self._dev.gpio.output1.get())

    @gpo2.setter
    def gpo2(self, state):
        if isinstance(state, bool) or isinstance(state, int):
            return self._dev.gpio.output1.set(int(state))
        else:
            self.log.warning('Incorrect state of the GPO-2 port, will be ignored.')

    @property
    def gpo3(self):
        return bool(self._dev.gpio.output2.get())

    @gpo3.setter
    def gpo3(self, state):
        if isinstance(state, bool) or isinstance(state, int):
            return self._dev.gpio.output2.set(int(state))
        else:
            self.log.warning('Incorrect state of the GPO-3 port, will be ignored.')

    @property
    def gpo4(self):
        return bool(self._dev.gpio.output3.get())

    @gpo4.setter
    def gpo4(self, state):
        if isinstance(state, bool) or isinstance(state, int):
            return self._dev.gpio.output3.set(int(state))
        else:
            self.log.warning('Incorrect state of the GPO-4 port, will be ignored.')


    def is_measurement_running(self):
        return self._meas_running


    # ==========================================================================
    #                 Begin: Slow Counter Interface Implementation
    # ==========================================================================

    def _create_slow_counter_constraints(self):
        self._SLOW_COUNTER_CONSTRAINTS.max_detectors = 1
        self._SLOW_COUNTER_CONSTRAINTS.min_count_frequency = 1e-3
        self._SLOW_COUNTER_CONSTRAINTS.max_count_frequency = 1e+3
        self._SLOW_COUNTER_CONSTRAINTS.counting_mode = [CountingMode.CONTINUOUS]

    def get_constraints(self):
        """ Retrieve the hardware constrains from the counter device.

        @return SlowCounterConstraints: object with constraints for the counter
        """

        return self._SLOW_COUNTER_CONSTRAINTS

    def set_up_clock(self, clock_frequency=None, clock_channel=None):
        """ Configures the hardware clock of the NiDAQ card to give the timing.

        @param float clock_frequency: if defined, this sets the frequency of the clock
        @param string clock_channel: if defined, this is the physical channel of the clock
        @return int: error code (0:OK, -1:error)
        """

        if self._meas_running:
            self.log.error('A measurement is still running (presumably a scan). Stop it first.')
            return -1

        counting_window = 1/clock_frequency # in seconds

        return self.prepare_counter(counting_window)

        # if counting_window > 1.0:

        #     # try to perform counting as close as possible to 1s, then split
        #     # the count interval in equidistant pieces of measurements and
        #     # perform these amount of measurements to obtain the requested count
        #     # array. You will pay this request by a slightly longer waiting time
        #     # since the function call will be increased. The waiting time
        #     # increase is marginal and is roughly (with 2.8ms as call overhead
        #     # time) np.ceil(counting_window) * 0.0028.
        #     self._count_extender = int(np.ceil(counting_window))

        #     counting_window = counting_window/self._count_extender

        # else:
        #     self._count_extender = 1

        # self._counting_window = counting_window

        # self._dev.configureCW(frequency=500e6, countingWindowLength=self._counting_window)
        # self._dev.rfpulse.setGain(0.0)

        # return 0

    def set_up_counter(self,
                       counter_channels=None,
                       sources=None,
                       clock_channel=None,
                       counter_buffer=None):
        """ Configures the actual counter with a given clock.

        @param list(str) counter_channels: optional, physical channel of the counter
        @param list(str) sources: optional, physical channel where the photons
                                   photons are to count from
        @param str clock_channel: optional, specifies the clock channel for the
                                  counter
        @param int counter_buffer: optional, a buffer of specified integer
                                   length, where in each bin the count numbers
                                   are saved.

        @return int: error code (0:OK, -1:error)

        There need to be exactly the same number sof sources and counter channels and
        they need to be given in the same order.
        All counter channels share the same clock.
        """

        # Nothing needs to be done here.
        return 0

    def get_counter(self, samples=1):
        """ Returns the current counts per second of the counter.

        @param int samples: if defined, number of samples to read in one go

        @return numpy.array((n, uint32)): the photon counts per second for n channels
        """

        self.result_available.clear()   # clear any pre-set flag
        self._meas_running = True

        self.num = [[0, 0]] * samples  # the array to store the number of counts
        self.count_data = np.zeros((1, samples))

        cnt_num_actual = samples * self._count_extender

        self._count_number = cnt_num_actual    # the number of counts you want to get
        self.__counts_temp = 0  # here are the temporary counts stored

        self._array_num = 0 # current number of count index


        self._count_ext_index = 0   # count extender index

        self.skip_data = False  # do not record data unless it is necessary

        self._device_status = 'running'
        self._dev.ctrl.start(cnt_num_actual)

       # with self.threadlock:
       #     self.meas_cond.wait(self.threadlock)

        self.result_available.wait()
        self.skip_data = True

        return self.count_data/self._counting_window

    def get_counter_channels(self):
        """ Returns the list of counter channel names.

        @return list(str): channel names

        Most methods calling this might just care about the number of channels, though.
        """
        return ['counter_channel']

    def close_counter(self):
        """ Closes the counter and cleans up afterwards.

        @return int: error code (0:OK, -1:error)
        """
        return 0

    def close_clock(self):
        """ Closes the clock and cleans up afterwards.

        @return int: error code (0:OK, -1:error)
        """
        self._dev.ctrl.stop()
        self.stop_measurement()
        return 0

    # ==========================================================================
    #                 End: Slow Counter Interface Implementation
    # ==========================================================================

    def resetMeasurements(self):
        self.__measurements = 0

    def getMeasurements(self):
        return self.__measurements


    #FIXME: USE THIS FUNCTIONALITY, RIGHT NOW NOT USED!!!!
    def get_meas_method(self):
        return self.meas_method

    def get_meas_method_name(self):
        return self.meas_method.__name__

    def set_meas_method(self, meas_method):

        if not callable(meas_method):
            if hasattr(self, meas_method):
                meas_method = getattr(self, meas_method)
            else:
                self.log.warning('No proper measurement method found. Call skipped.')
                return
        self.meas_method = meas_method


    def streamCb(self, frame):
        """ The Stream Callback function, which gets called by the FPGA upon the
            arrival of new data.

        @param bytes frame: The received data are a byte array containing the
                            results. This function will be called unsolicitedly
                            by the device, whenever there is new data available.
        """

        if self.skip_data:
            return

        frame_int = self._decode_frame(frame)

        if self._DEBUG_MODE:
            self._curr_frame.append(frame)  # just to keep track of the latest frame
            self._curr_frame_int = frame_int
            self._curr_frame_int_arr.append(frame_int)

        self.meas_method(frame_int)

    def meas_method_dummy(self, frame_int):
        pass

    def meas_method(self, frame_int):
        """ This measurement methods becomes overwritten by the required mode. 
            Just here as a placeholder.
        """
        pass

    def prepare_dummy(self):
        self._meas_mode = 'dummy'
        self.meas_method = self.meas_method_dummy
        return 0

    def prepare_counter(self, counting_window=0.001):

        if self._meas_running:
            self.log.error('A measurement is still running. Stop it first.')
            return -1

        self._meas_mode = 'counter'

        if counting_window > 1.0:

            # try to perform counting as close as possible to 1s, then split
            # the count interval in equidistant pieces of measurements and
            # perform these amount of measurements to obtain the requested count
            # array. You will pay this request by a slightly longer waiting time
            # since the function call will be increased. The waiting time
            # increase is marginal and is roughly (with 2.8ms as call overhead
            # time) np.ceil(counting_window) * 0.0028.
            self._count_extender = int(np.ceil(counting_window))

            counting_window = counting_window/self._count_extender

        else:
            self._count_extender = 1

        self._counting_window = counting_window

        # for just the counter, set the gain to zero.
        self._dev.configureCW(frequency=500e6, 
                              countingWindowLength=self._counting_window)
        self._dev.rfpulse.setGain(0.0)

        self.meas_method = self.meas_method_SlowCounting
        
        return 0

    def meas_method_SlowCounting(self, frame_int):

        timestamp = datetime.now()

        if self._count_extender > 1:

            self.__counts_temp += frame_int[1]
            self._count_ext_index += 1

            # until here it is just counting upwards
            if self._count_ext_index < self._count_extender:
                return

        else:
            self.__counts_temp = frame_int[1]

        self._count_ext_index = 0

        self.num[self._array_num] = [timestamp, self.__counts_temp]
        self.count_data[0][self._array_num] = self.__counts_temp

        self.__counts_temp = 0
        self._array_num += 1

        if self._count_number/self._count_extender <= self._array_num:
            #print('Cancelling the waiting loop!')
            self.result_available.set()
            self._meas_running = False


    def meas_method_PixelClock(self, frame_int):
        """ Process the received pixelclock data and store to array. """

        self._meas_res[self._counted_pulses] = (frame_int[0],  # 'count_num'
                                                frame_int[1],  # 'counts' 
                                                0,             # 'counts2'
                                                0,             # 'counts_diff' 
                                                time.time())   # 'time_rec'

        if self._counted_pulses > (self._total_pulses - 2):
            self._meas_running = False
            self.meas_cond.wakeAll()
            self.skip_data = True

        self._counted_pulses += 1

    def meas_method_n_iso_b(self,frame_int):
        """ Process the received data for dual_iso_b and store to array"""

        counts_diff = frame_int[2] - frame_int[1]
        self._meas_res[self._counted_pulses] = (frame_int[0],  # 'count_num'
                                                frame_int[1],  # 'counts' 
                                                frame_int[2],  # 'counts2'
                                                counts_diff,   # 'counts_diff' 
                                                time.time())   # 'time_rec'

        #self.log.info("was meas_method_n_iso_b was called")
        if self._counted_pulses > (self._total_pulses - 2):
            self._meas_running = False
            self.meas_cond.wakeAll()
            self.skip_data = True

        self._counted_pulses += 1


    def meas_method_esr(self, frame_int):
        """ Process the received esr data and store to array."""

        self._meas_esr_res[self._esr_counter][0] = time.time()
        self._meas_esr_res[self._esr_counter][1:] = frame_int

        self._current_esr_meas.append(self._meas_esr_res[self._esr_counter][2:])

        #self.sigNewESRData.emit(self._meas_esr_res[self._esr_counter][2:])

        if self._esr_counter > (len(self._meas_esr_res) - 2):
            self._meas_running = False
            self.meas_cond.wakeAll()
            self.skip_data = True

        self._esr_counter += 1

        # wake up on every cycle
        self._esr_process_cond.wakeAll()


    def meas_stream_out(self, frame_int):
        self.sigNewData.emit(frame_int)
        return frame_int

    def prepare_pixelclock(self):
        """ Setup the device to count upon an external clock. """

        if self._meas_running:
            self.log.error('A measurement is still running. Stop it first.')
            return -1

        self._meas_mode = 'pixel'

        self.meas_method = self.meas_method_PixelClock

        self._dev.configureCW_PIX(frequency=self._iso_b_freq_list[0])
        self._dev.rfpulse.setGain(0.0)
        self._dev.resultFilter.set(0)

        return 0

    def prepare_pixelclock_single_iso_b(self, freq, power):
        """ Setup the device for a single frequency output. 

        @param float freq: the frequency in Hz to be applied during the counting.
        @param float power: the physical power of the device in dBm

        """
        if self._meas_running:
            self.log.error('A measurement is still running. Stop it first.')
            return -1

        self._meas_mode = 'single-isob'

        self.meas_method = self.meas_method_PixelClock

        self._iso_b_freq_list = [freq]
        self._iso_b_power = power
        self._dev.configureCW_PIX(frequency=self._iso_b_freq_list[0])

        self._dev.set_freq_power(freq, power)
        self._dev.resultFilter.set(0)

        return 0

    def prepare_pixelclock_n_iso_b(self, freq_list, pulse_lengths, power, laserCooldownLength=10e-6):
        """ Setup the device for n-frequency output. 

        @param list(float) freq_list: a list of frequencies to apply 
        @param float power: the physical power of the device in dBm
        @param pulse_margin_frac: fraction of pulse margin to leave as dead time

        """
        if self._meas_running:
            self.log.error('A measurement is still running. Stop it first.')
            return -1
        
        self._meas_mode = 'n-isob'

        self.meas_method = self.meas_method_n_iso_b

        self._iso_b_freq_list = freq_list if isinstance(freq_list, list) else [freq_list]
        self._iso_b_power = power

        base_freq = freq_list[0]
        ncoWords = [freq - base_freq for freq in freq_list]

        self._dev.configureISO(frequency=base_freq,
                               pulseLengths=pulse_lengths,
                               ncoWords=ncoWords,
                               laserCooldownLength=laserCooldownLength)

        self._dev.set_freq_power(base_freq, power)
        self._dev.resultFilter.set(0)

        return 0

    def arm_device(self, pulses=100):

        #self._meas_mode = 'pixel'
        self._device_status = 'armed'

        self._dev.ctrl.start(pulses)
        self._total_pulses = pulses
        self._counted_pulses = 0

        self._curr_frame = []
        self._meas_res = np.zeros((pulses),
              dtype=[('count_num', '<i4'),
                     ('counts', '<i4'),
                     ('counts2', '<i4'),
                     ('counts_diff', '<i4'),
                     ('time_rec', '<f8')])

        self._meas_running = True
        self.skip_data = False

    def get_line(self,meas='counts'):

        if self._meas_running:
            with self.threadlock:
                #self._cond_waiting = True
                #self.cond.wait(self.threadlock)
                #self._cond_waiting = False
                self.meas_cond.wait(self.threadlock)

        self._device_status = 'idle'
        self.skip_data = True
        #self.sigLineFinished.emit()
        return self._meas_res[meas]


    def _decode_frame(self, frame):
        """ Decode the byte array with little endian encoding and 4 byte per
            number, i.e. a 32 bit number will be expected. """
        return struct.unpack('<' + 'i' * (len(frame)//4), frame)

    def stop_measurement(self):

        self._dev.ctrl.stop()
        self.meas_cond.wakeAll()
        self.skip_data = True
        self._device_status = 'idle'

        self._esr_process_cond.wakeAll()
        self._meas_running = False

        #FIXME, just temporarily, needs to be fixed in a different way
        time.sleep(2)

    #===========================================================================
    #       ESR measurements: ODMRCounterInterface Implementation
    #===========================================================================

    def prepare_cw_esr(self, freq_list, count_freq=100, power=-25):
        """ Prepare the CW ESR to obtain ESR frequency scans

        @param list freq_list: containing the frequency list entries
        @param float count_freq: count frequency in Hz
        """

        if self._meas_running:
            self.log.error('A measurement is still running . Stop it first.')
            return -1


        self._meas_mode = 'esr'

        self._esr_count_frequency = count_freq

        if isinstance(freq_list, np.ndarray):
            freq_list = freq_list.tolist()

        count_window = 1 / count_freq
        self._dev.configureCW_ESR(frequencies=freq_list,
                                  countingWindowLength=count_window)

        # take the mean frequency from the list for the power.
        #FIXME: all frequencies should be normalized.
        self._dev.set_freq_power(np.mean(freq_list), power)

        # the extra two numbers are for the current number of measurement run
        # and the time
        self._meas_esr_line = np.zeros(len(freq_list)+2)

        self.meas_method = self.meas_method_esr

        return 0

    def start_esr(self, num_meas=1000):
        """ Start esr.

        @param int num_meas: number of measurement runs, zero means infinity.
        """

        self._esr_counter = 0
        self._meas_esr_res = np.zeros((num_meas, len(self._meas_esr_line)))
        self._current_esr_meas = []

        self._device_status = 'running'
        self._meas_running = True
        self.skip_data = False

        self._dev.ctrl.start(num_meas)

    def get_available_esr_res(self):
        """ Non blocking function, get just the available results from ESR"""
        return self._meas_esr_res[:self._esr_counter]

    def get_esr_meas(self):
        """ Blocking function, will only return, whenever the"""

        if self._meas_running:
            with self.threadlock:
                self.meas_cond.wait(self.threadlock)

        self._meas_esr_res[:, 2:] = self._meas_esr_res[:, 2:] * self._esr_count_frequency

        return self._meas_esr_res

# ==============================================================================
# ODMR Interface methods
# ==============================================================================

    def set_up_odmr_clock(self, clock_frequency=None, clock_channel=None):
        """ Configures the hardware clock of the NiDAQ card to give the timing.

        @param float clock_frequency: if defined, this sets the frequency of the
                                      clock
        @param str clock_channel: if defined, this is the physical channel of
                                  the clock

        @return int: error code (0:OK, -1:error)
        """

        if clock_frequency is not None:
            self._esr_count_frequency = clock_frequency

        if self._meas_running:
            self.log.error('A measurement is still running. Stop it first.')
            return -1

        return 0

    def set_up_odmr(self, counter_channel=None, photon_source=None,
                    clock_channel=None, odmr_trigger_channel=None):
        """ Configures the actual counter with a given clock.

        @param str counter_channel: if defined, this is the physical channel of
                                    the counter
        @param str photon_source: if defined, this is the physical channel where
                                  the photons are to count from
        @param str clock_channel: if defined, this specifies the clock for the
                                  counter
        @param str odmr_trigger_channel: if defined, this specifies the trigger
                                         output for the microwave

        @return int: error code (0:OK, -1:error)
        """
        return 0

    def set_odmr_length(self, length=100):
        """Set up the trigger sequence for the ODMR and the triggered microwave.

        @param int length: length of microwave sweep in pixel

        @return int: error code (0:OK, -1:error)
        """
        pass


    def count_odmr(self, length=100):
        """ Sweeps the microwave and returns the counts on that sweep.

        @param int length: length of microwave sweep in pixel

        @return (bool, float[]): tuple: was there an error, the photon counts per second
        """

        if self._meas_running:

            if self._current_esr_meas != []:
                # remove the first element from the list
                with self._esr_process_lock:
                    return False,  np.array( [self._current_esr_meas.pop(0)*self._esr_count_frequency] )

            else:
                with self._esr_process_lock:
                    #FIXME: make it a multiple of the expected count time per line
                    timeout = 15 # in seconds
                    self._esr_process_cond.wait(self._esr_process_lock, timeout*1000)

                return False,  np.array( [self._current_esr_meas.pop(0)*self._esr_count_frequency] )

        else:
            return True, np.zeros((1, length))


    def close_odmr(self):
        """ Close the odmr and clean up afterwards.

        @return int: error code (0:OK, -1:error)
        """
        self._dev.ctrl.stop()
        self._meas_running = False
        self.stop_measurement()
        return 0

    def close_odmr_clock(self):
        """ Close the odmr and clean up afterwards.

        @return int: error code (0:OK, -1:error)
        """
        return 0

    def get_odmr_channels(self):
        """ Return a list of channel names.

        @return list(str): channels recorded during ODMR measurement
        """
        return ['ch0']

    @property
    def oversampling(self):
        return False

    @oversampling.setter
    def oversampling(self, val):
        pass

    @property
    def lock_in_active(self):
        return False

    @lock_in_active.setter
    def lock_in_active(self, val):
        pass

# ==============================================================================
# MW Interface
# ==============================================================================

    def off(self):
        """
        Switches off any microwave output.
        Must return AFTER the device is actually stopped.

        @return int: error code (0:OK, -1:error)
        """

        dev_state = self.get_current_device_state()
        mode, _ = self.get_current_device_mode()
        
        # allow to run this method in the unconfigured mode, it is more a 
        if (mode == RecorderMode.CW_MW) or (mode == RecorderMode.ESR) or (mode == RecorderMode.UNCONFIGURED):
            self._mw_running = False
            self._dev.rfpulse.setGain(0.0)
            self._dev.ctrl.stop()
            self.trf_off()
            self._dev.rfpulse.stopRF()
            #self.vco_off()
            self.stop_measurement()

            # allow the state transition only in the proper state.
            if dev_state == RecorderState.BUSY:
                self._set_current_device_state(RecorderState.IDLE)
            
            return 0
        else:
            self.log.warning(f'MicrowaveQ cannot be stopped from the '
                             f'MicrowaveInterface method since the currently '
                             f'configured mode "{mode}" is not "ESR" or "CW_MW". '
                             f'Stop the microwaveQ in its proper measurement '
                             f'mode.')
            return -1


    def get_status(self):
        """
        Gets the current status of the MW source, i.e. the mode (cw, list or sweep) and
        the output state (stopped, running)

        @return str, bool: mode ['cw', 'list', 'sweep'], is_running [True, False]
        """
        return self._mw_mode, self._mw_running

    def get_power(self):
        """ Gets the microwave output power for the currently active mode.

        @return float: the output power in dBm
        """
        _, power = self._dev.get_freq_power()

        return power

    def get_frequency(self):
        """ Gets the frequency of the microwave output.

        Returns single float value if the device is in cw mode.
        Returns list like [start, stop, step] if the device is in sweep mode.
        Returns list of frequencies if the device is in list mode.

        @return [float, list]: frequency(s) currently set for this device in Hz
        """

        #FIXME: implement the return value properly, dependent on the current state
        freq, _ = self._dev.get_freq_power()

        return freq

    def cw_on(self):
        """
        Switches on cw microwave output.
        Must return AFTER the device is actually running.

        @return int: error code (0:OK, -1:error)
        """

        #self.prepare_dummy()

        mode, _ = self.get_current_device_mode()

        if mode == RecorderMode.CW_MW:
            self._mw_mode = 'cw'

            self._rfpulse.startRF()
            self._mw_running = True

            self._set_current_device_state(RecorderState.BUSY)
            return 0
        else:
            self.log.warning(f'The current mode "{mode}" of MicrowaveQ is not '
                             f'property configured for "{RecorderMode.CW_MW}".')
            
            self._mw_mode = 'INVALID'
            self._mw_running = False
            return -1

    def _configure_cw_mw(self, frequency, power):
        """ General configure method for cw mw, not specific to interface. 

        @param float frequency: frequency to set in Hz
        @param float power: power to set in dBm

        @return int: error code (0:OK, -1:error)
        """

        # if in the mode unconfigured or cw mw, then this method can be applied.
        self._dev.set_freq_power(frequency, power)
        
        return 0

    def set_cw(self, frequency=None, power=None):
        """
        Configures the device for cw-mode and optionally sets frequency and/or power

        @param float frequency: frequency to set in Hz
        @param float power: power to set in dBm

        @return tuple(float, float, str): with the relation
            current frequency in Hz,
            current power in dBm,
            current mode
        """

        # take the previously set power or frequency
        if power is None:
            power = self._mw_cw_power
        if frequency is None:
            frequency = self._mw_cw_frequency

        params = {'mw_frequency':frequency, 'mw_power':power}

        # reuse the recorder interface, it will take care of the proper state setting
        ret_val = self.configure_recorder(mode=RecorderMode.CW_MW, params=params)

        self._mw_cw_frequency, self._mw_cw_power = self._dev.get_freq_power()

        if ret_val == -1:
            # this will cause a deliberate error
            self._mw_mode = 'INVALID'
        else:
            self._mw_mode = 'cw'

        return self._mw_cw_frequency, self._mw_cw_power,  self._mw_mode


    def list_on(self):
        """
        Switches on the list mode microwave output.
        Must return AFTER the device is actually running.

        @return int: error code (0:OK, -1:error)
        """

        self.start_esr()
        self._mw_running = True

        return 0

    def set_list(self, frequency=None, power=None):
        """
        Configures the device for list-mode and optionally sets frequencies and/or power

        @param list frequency: list of frequencies in Hz
        @param float power: MW power of the frequency list in dBm

        @return list, float, str: current frequencies in Hz, current power in dBm, current mode
        """

        self._mw_mode = 'list'

        mean_freq = None

        if frequency is not None:
            self._mw_freq_list = frequency
            #FIXME: the power setting is a bit confusing. It is mainly done in 
            # this way in case no power value was provided
            self.prepare_cw_esr(self._mw_freq_list, self._esr_count_frequency, self._mw_power)

            mean_freq = np.mean(self._mw_freq_list)

<<<<<<< HEAD
=======
        if power is None:
            # take the currently set power
            _, power = self._dev.get_freq_power()

>>>>>>> 4a12401c
        self._dev.set_freq_power(mean_freq, power)
        self._mw_power = power

        set_freq, self._mw_cw_power = self._dev.get_freq_power()

        return self._mw_freq_list, self._mw_cw_power, self._mw_mode

    def reset_listpos(self):
        """
        Reset of MW list mode position to start (first frequency step)

        @return int: error code (0:OK, -1:error)
        """
        return 0


    def sweep_on(self):
        """ Switches on the sweep mode.

        @return int: error code (0:OK, -1:error)
        """
        return 0

    def set_sweep(self, start=None, stop=None, step=None, power=None):
        """
        Configures the device for sweep-mode and optionally sets frequency start/stop/step
        and/or power

        @return float, float, float, float, str: current start frequency in Hz,
                                                 current stop frequency in Hz,
                                                 current frequency step in Hz,
                                                 current power in dBm,
                                                 current mode
        """
        pass       

    def reset_sweeppos(self):
        """
        Reset of MW sweep mode position to start (start frequency)

        @return int: error code (0:OK, -1:error)
        """
        pass

    def set_ext_trigger(self, pol, timing):
        """ Set the external trigger for this device with proper polarization.

        @param TriggerEdge pol: polarisation of the trigger (basically rising edge or falling edge)
        @param timing: estimated time between triggers

        @return object, float: current trigger polarity [TriggerEdge.RISING, TriggerEdge.FALLING],
            trigger timing as queried from device
        """
        return pol, timing

    def trigger(self):
        """ Trigger the next element in the list or sweep mode programmatically.

        @return int: error code (0:OK, -1:error)

        Ensure that the Frequency was set AFTER the function returns, or give
        the function at least a save waiting time corresponding to the
        frequency switching speed.
        """
        pass

    def get_limits(self):
        """ Retrieve the limits of the device.

        @return: object MicrowaveLimits: Serves as a container for the limits
                                         of the microwave device.
        """
        limits = MicrowaveLimits()
        limits.supported_modes = (MicrowaveMode.CW, MicrowaveMode.LIST)
        # the sweep mode seems not to work properly, comment it out:
                                  #MicrowaveMode.SWEEP , MicrowaveMode.LIST)

        # FIXME: these are just values for cosmetics, to make the interface happy
        limits.min_frequency = 2.5e9
        limits.max_frequency = 3.5e9
        limits.min_power = -50
        limits.max_power = 35

        limits.list_minstep = 1
        limits.list_maxstep = 1e9
        limits.list_maxentries = 2000

        limits.sweep_minstep = 1
        limits.sweep_maxstep = 1e8
        limits.sweep_maxentries = 2000
        return limits


    # ==========================================================================
    #                 Begin: Recorder Interface Implementation
    # ==========================================================================


    def _create_recorder_constraints(self):

        rc = self._RECORDER_CONSTRAINTS

        rc.max_detectors = 1
        features = self._dev.get_unlocked_features()

        rc.recorder_modes_params = {}

        rc.recorder_modes = [RecorderMode.UNCONFIGURED, 
                            RecorderMode.DUMMY]

        rc.recorder_modes_params[RecorderMode.UNCONFIGURED] = {}
        rc.recorder_modes_params[RecorderMode.DUMMY] = {}

        if features.get(16) is not None:
            rc.recorder_modes.append(RecorderMode.PIXELCLOCK)
            rc.recorder_modes.append(RecorderMode.PIXELCLOCK_SINGLE_ISO_B)

            rc.recorder_modes_params[RecorderMode.PIXELCLOCK] = {'num_meas': 100}
            rc.recorder_modes_params[RecorderMode.PIXELCLOCK_SINGLE_ISO_B] = {'mw_frequency': 2.8e9,
                                                                              'mw_power': -30,
                                                                              'num_meas': 100}
        if features.get(2) is not None:
            rc.recorder_modes.append(RecorderMode.CW_MW)
            rc.recorder_modes.append(RecorderMode.ESR)

            rc.recorder_modes_params[RecorderMode.CW_MW] = {'mw_frequency': 2.8e9,
                                                            'mw_power': -30}
            rc.recorder_modes_params[RecorderMode.ESR] = {'mw_frequency_list': [],
                                                          'count_frequency': 100,
                                                          'mw_power': -30,
                                                          'num_meas': 100}
        if features.get(1) is not None:
            rc.recorder_modes.append(RecorderMode.COUNTER)

            rc.recorder_modes_params[RecorderMode.COUNTER] = {'count_frequency': 10,
                                                              'num_meas': 100}

        # rc.recorder_modes_params[RecorderMode.PIXELCLOCK_N_ISO_B] = {'mw_frequency_list': [],
        #                                                              'count_frequency': 100,
        #                                                              'mw_power': -30}


    def get_recorder_limits(self):
        """ Retrieve the hardware constrains from the recorder device.

        @return RecorderConstraints: object with constraints for the recorder
        """

        return self._RECORDER_CONSTRAINTS


    def _check_params_for_mode(self, mode, params):
        """ Make sure that all the parameters are present for the current mode.
        
        @param RecorderMode mode: mode of recorder, as available from 
                                  RecorderMode types
        @param dict params: specific settings as required for the given 
                            measurement mode 

        return bool:
                True: Everything is fine
                False: parameters are missing. Missing parameters will be 
                       indicated in the error log/message.

        This method assumes that the passed mode is in the available options,
        no need to double check if mode is present it available modes.
        """

        is_ok = True
        limits = self.get_recorder_limits() 
        required_params = limits.recorder_modes_params[mode]

        for entry in required_params:
            if params.get(entry) is None:
                self.log.warning(f'Parameter "{entry}" not specified for mode '
                                 f'"{mode}". Correct this!')
                is_ok = False

        return is_ok


    def configure_recorder(self, mode, params):
        """ Configures the recorder mode for current measurement. 

        @param RecorderMode mode: mode of recorder, as available from 
                                  RecorderMode types
        @param dict params: specific settings as required for the given 
                            measurement mode 

        @return int: error code (0:OK, -1:error)
        """

        #FIXME: Transfer the checking methods in the underlying config methods?
        #       But then you need to know how to operate these methods.

        
        # check at first whether mode can be changed based on the state of the 
        # device, only from the idle mode it can be configured.

        dev_state = self.get_current_device_state()

        if dev_state != RecorderState.IDLE:

            curr_mode, _ = self.get_current_device_mode()
            # on the fly configuration (in BUSY state) is only allowed in CW_MW mode.

            if (dev_state == RecorderState.BUSY) and (curr_mode == RecorderMode.CW_MW): 
                pass
            else:   
                self.log.error(f'MicrowaveQ cannot be configured in the '
                               f'requested mode "{mode}", since the device '
                               f'state is in "{dev_state}". Stop ongoing '
                               f'measurements and make sure that the device is '
                               f'connected to be able to configure if '
                               f'properly.')
                return -1

        # check at first if mode is available
        limits = self.get_recorder_limits()

        if mode not in limits:
            self.log.error(f'Requested mode "{mode}" not available in '
                            'microwaveQ. Configuration stopped.')
            return -1

        is_ok = self._check_params_for_mode(mode, params)
        if not is_ok:
            self.log.error(f'Parameters are not correct for mode "{mode}". '
                           f'Configuration stopped.')
            return -1

        ret_val = 0
        # the associated error message for a -1 return value should come from 
        # the method which was called (with a reason, why configuration could 
        # not happen).

        # after all the checks are successful, delegate the call to the 
        # appropriate preparation function.
        if mode == RecorderMode.UNCONFIGURED:
            # not sure whether it makes sense to configure the device 
            # deliberately in an unconfigured state, it sounds like a 
            # contradiction in terms, but it might be important if device is 
            # e.g. reseted.
            pass

        elif mode == RecorderMode.DUMMY:
            ret_val = self.prepare_dummy()
        elif mode == RecorderMode.PIXELCLOCK:
            ret_val = self.prepare_pixelclock()
        elif mode == RecorderMode.PIXELCLOCK_SINGLE_ISO_B:
            #TODO: make proper conversion of power to mw gain
            ret_val = self.prepare_pixelclock_single_iso_b(freq=params['mw_frequency'], 
                                                           power=params['mw_power'])
        elif mode == RecorderMode.COUNTER:
            ret_val = self.prepare_counter(counting_window=1/params['count_frequency'])
        elif mode == RecorderMode.CW_MW:
            ret_val = self._configure_cw_mw(frequency=params['mw_frequency'],
                                            power=params['mw_power'])
        elif mode == RecorderMode.ESR:
            #TODO: replace gain by power (and the real value)
            ret_val = self.prepare_cw_esr(freq_list=params['mw_frequency_list'], 
                                          count_freq=params['count_frequency'],
                                          power=params['mw_power'])
        if ret_val == -1:
            self._set_current_device_mode(mode=RecorderMode.UNCONFIGURED, 
                                          params={})
        else:
            self._set_current_device_mode(mode=mode, 
                                          params=params)

        return ret_val



    def start_recorder(self, arm=True):
        """ Start recorder 
        start recorder with mode as configured 
        If pixel clock based methods, will begin on first trigger
        If not first configured, will cause an error
        
        @param bool: arm: specifies armed state with regard to pixel clock trigger
        """
        if self.get_current_device_state != RecorderState.IDLE:
            self.log.warning('MicrowaveQ is not in Idle mode to start the measurement.')
            return -1

        if self.get_current_device_mode() == RecorderMode.UNCONFIGURED:
            self.log.warning('MicrowaveQ not properly configured to start a measurement.')
            return -1

        mode, params = self.get_current_device_mode()

        if arm:
            num_meas = params['num_meas']
        pass

    def get_measurement(self):
        """ get measurement
        returns the measurement array in integer format

        @return int_array: array of measurement as tuple elements
        """
        pass

    # def stop_measurement(self):
    #     """ Stops all on-going measurements, returns device to idle state
        
    #     @return int: error code (0:OK, -1:error)
    #     """

    #     self._mq_curr_mode = RecorderState.IDLE
    #     return 0

    #FIXME: this might be a redundant method and can be replaced by get_recorder_limits
    def get_parameter_for_modes(self, mode=None):
        """ Returns the required parameters for the modes

        @param RecorderMode mode: specifies the mode for sought parameters
                                  If mode=None, all modes with their parameters 
                                  are returned. Otherwise specific mode 
                                  parameters are returned  

        @return dict: containing as keys the RecorderMode.mode and as values a
                      dictionary with all parameters associated to the mode.
                      
                      Example return with mode=RecorderMode.CW_MW:
                            {RecorderMode.CW_MW: {'countwindow': 10,
                                                  'mw_power': -30}}  
        """

        #TODO: think about to remove this interface method and put the content 
        #      of this method into self.get_recorder_limits() 

        # note, this output should coincide with the recorder_modes from 
        # get_recorder_limits()
        
        rc = get_recorder_limits()

        if mode not in rc.recorder_modes:
            self.log.warning(f'Requested mode "{mode}" is not in the available '
                             f'modes of the ProteusQ. Request skipped.')
            return {}

        if mode is None:
            return rc.recorder_modes_params
        else:
            return {mode: rc.recorder_modes_params[mode]}

    def get_current_device_mode(self):
        """ Get the current device mode with its configuration parameters

        @return: (mode, params)
                RecorderMode.mode mode: the current recorder mode 
                dict params: the current configuration parameter
        """
        return self._mq_curr_mode, self._mq_curr_mode_params

    def _set_current_device_mode(self, mode, params):
        """ Set the current device mode. 
        
        @param RecorderMode mode: mode of recorder, as available from 
                                  RecorderMode types
        @param dict params: specific settings as required for the given 
                            measurement mode 

        private function, only used inside this file, hence no checking routine.
        To set and configure the device properly, use the configure_recorder 
        method.
        """
        self._mq_curr_mode = mode
        self._mq_curr_mode_params = params

    def get_current_device_state(self):
        """  get_current_device_state
        returns the current device state

        @return RecorderState.state
        """
        return self._mq_curr_state

    def _set_current_device_state(self, state):
        """ Set the current device state. 

        @param RecorderState state: state of recorder

        generic and private function, only used inside this file, hence no 
        checking routine.
        """
        self._mq_curr_state = state<|MERGE_RESOLUTION|>--- conflicted
+++ resolved
@@ -1173,13 +1173,10 @@
 
             mean_freq = np.mean(self._mw_freq_list)
 
-<<<<<<< HEAD
-=======
         if power is None:
             # take the currently set power
             _, power = self._dev.get_freq_power()
 
->>>>>>> 4a12401c
         self._dev.set_freq_power(mean_freq, power)
         self._mw_power = power
 
