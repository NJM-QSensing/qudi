--- conflicted
+++ resolved
@@ -6,13 +6,8 @@
    <rect>
     <x>0</x>
     <y>0</y>
-<<<<<<< HEAD
-    <width>833</width>
-    <height>512</height>
-=======
     <width>705</width>
     <height>683</height>
->>>>>>> 3ed46caa
    </rect>
   </property>
   <property name="windowTitle">
@@ -333,21 +328,23 @@
    <attribute name="toolBarBreak">
     <bool>false</bool>
    </attribute>
-   <addaction name="start_control_Action"/>
+   <addaction name="start_video_Action"/>
+   <addaction name="start_image_Action"/>
   </widget>
-  <action name="start_control_Action">
+  <action name="start_video_Action">
    <property name="checkable">
     <bool>true</bool>
    </property>
    <property name="icon">
     <iconset>
-     <normaloff>../../artwork/icons/qudiTheme/22x22/start-counter.png</normaloff>../../artwork/icons/qudiTheme/22x22/start-counter.png</iconset>
-   </property>
-   <property name="text">
-    <string>Start counter</string>
+     <normaloff>../../artwork/icons/qudiTheme/22x22/start-counter.png</normaloff>
+     <normalon>../../artwork/icons/qudiTheme/22x22/stop-counter.png</normalon>../../artwork/icons/qudiTheme/22x22/start-counter.png</iconset>
+   </property>
+   <property name="text">
+    <string>Start Video</string>
    </property>
    <property name="toolTip">
-    <string>Start the counter</string>
+    <string>Start the acquisition</string>
    </property>
   </action>
   <action name="image_plot_view_Action">
@@ -370,8 +367,6 @@
     <string>&amp;Close</string>
    </property>
   </action>
-<<<<<<< HEAD
-=======
   <action name="start_image_Action">
    <property name="checkable">
     <bool>true</bool>
@@ -411,7 +406,6 @@
     <string>Save Image</string>
    </property>
   </action>
->>>>>>> 3ed46caa
  </widget>
  <customwidgets>
   <customwidget>
