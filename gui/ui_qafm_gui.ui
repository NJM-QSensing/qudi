<?xml version="1.0" encoding="UTF-8"?>
<ui version="4.0">
 <class>MainWindow</class>
 <widget class="QMainWindow" name="MainWindow">
  <property name="enabled">
   <bool>true</bool>
  </property>
  <property name="geometry">
   <rect>
    <x>0</x>
    <y>0</y>
    <width>1033</width>
    <height>814</height>
   </rect>
  </property>
  <property name="windowTitle">
   <string>ProteusQ</string>
  </property>
  <widget class="QWidget" name="centralwidget">
   <property name="enabled">
    <bool>true</bool>
   </property>
  </widget>
  <widget class="QMenuBar" name="menubar">
   <property name="geometry">
    <rect>
     <x>0</x>
     <y>0</y>
     <width>1033</width>
     <height>21</height>
    </rect>
   </property>
   <widget class="QMenu" name="menuMenu">
    <property name="title">
     <string>Menu</string>
    </property>
    <addaction name="action_curr_pos_to_target"/>
    <addaction name="action_center_pos_to_target"/>
   </widget>
   <widget class="QMenu" name="menuView">
    <property name="title">
     <string>View</string>
    </property>
    <addaction name="actionDefault_Display"/>
    <addaction name="actionSplit_Display"/>
    <addaction name="actionCombine_Display"/>
    <addaction name="actionSave_Display"/>
    <addaction name="actionLoad_Display"/>
   </widget>
   <widget class="QMenu" name="menuSettings">
    <property name="title">
     <string>Settings</string>
    </property>
    <addaction name="action_open_settings"/>
   </widget>
   <widget class="QMenu" name="menuMeasurements">
    <property name="title">
     <string>Measurements</string>
    </property>
    <addaction name="action_Quantitative_Measure"/>
    <addaction name="action_open_optimizer_request"/>
    <addaction name="separator"/>
    <addaction name="action_Immediate_Stop"/>
   </widget>
   <widget class="QMenu" name="menuAbout">
    <property name="title">
     <string>About</string>
    </property>
    <addaction name="actionAbout"/>
    <addaction name="actionVersion"/>
    <addaction name="actionHardwareStatus"/>
   </widget>
   <addaction name="menuMenu"/>
   <addaction name="menuView"/>
   <addaction name="menuMeasurements"/>
   <addaction name="menuSettings"/>
   <addaction name="menuAbout"/>
  </widget>
  <widget class="QStatusBar" name="statusbar"/>
  <widget class="QDockWidget" name="dockWidget_objective">
   <property name="sizePolicy">
    <sizepolicy hsizetype="Fixed" vsizetype="Preferred">
     <horstretch>0</horstretch>
     <verstretch>0</verstretch>
    </sizepolicy>
   </property>
   <property name="minimumSize">
    <size>
     <width>260</width>
     <height>467</height>
    </size>
   </property>
   <property name="maximumSize">
    <size>
     <width>260</width>
     <height>524287</height>
    </size>
   </property>
   <property name="layoutDirection">
    <enum>Qt::LeftToRight</enum>
   </property>
   <property name="windowTitle">
    <string>Objective Parameters</string>
   </property>
   <attribute name="dockWidgetArea">
    <number>1</number>
   </attribute>
   <widget class="QWidget" name="dockWidgetContents">
    <property name="layoutDirection">
     <enum>Qt::LeftToRight</enum>
    </property>
    <layout class="QGridLayout" name="gridLayout">
     <property name="sizeConstraint">
      <enum>QLayout::SetMinimumSize</enum>
     </property>
     <item row="4" column="0" colspan="2">
      <widget class="QGroupBox" name="groupBox">
       <property name="sizePolicy">
        <sizepolicy hsizetype="Preferred" vsizetype="Fixed">
         <horstretch>0</horstretch>
         <verstretch>0</verstretch>
        </sizepolicy>
       </property>
       <property name="title">
        <string>Objective Scan Parameter</string>
       </property>
       <layout class="QGridLayout" name="gridLayout_2">
        <item row="3" column="0">
         <widget class="QLabel" name="label_3">
          <property name="sizePolicy">
           <sizepolicy hsizetype="Minimum" vsizetype="Preferred">
            <horstretch>0</horstretch>
            <verstretch>0</verstretch>
           </sizepolicy>
          </property>
          <property name="text">
           <string>Z</string>
          </property>
         </widget>
        </item>
        <item row="0" column="3">
         <widget class="QLabel" name="label_4">
          <property name="sizePolicy">
           <sizepolicy hsizetype="Preferred" vsizetype="Preferred">
            <horstretch>0</horstretch>
            <verstretch>0</verstretch>
           </sizepolicy>
          </property>
          <property name="text">
           <string>Points</string>
          </property>
         </widget>
        </item>
        <item row="1" column="1">
         <widget class="ScienDSpinBox" name="obj_x_min_DSpinBox">
          <property name="minimumSize">
           <size>
            <width>70</width>
            <height>0</height>
           </size>
          </property>
         </widget>
        </item>
        <item row="1" column="0">
         <widget class="QLabel" name="label">
          <property name="sizePolicy">
           <sizepolicy hsizetype="Minimum" vsizetype="Preferred">
            <horstretch>0</horstretch>
            <verstretch>0</verstretch>
           </sizepolicy>
          </property>
          <property name="minimumSize">
           <size>
            <width>0</width>
            <height>0</height>
           </size>
          </property>
          <property name="text">
           <string>X</string>
          </property>
         </widget>
        </item>
        <item row="2" column="0">
         <widget class="QLabel" name="label_2">
          <property name="sizePolicy">
           <sizepolicy hsizetype="Minimum" vsizetype="Preferred">
            <horstretch>0</horstretch>
            <verstretch>0</verstretch>
           </sizepolicy>
          </property>
          <property name="text">
           <string>Y</string>
          </property>
         </widget>
        </item>
        <item row="1" column="2">
         <widget class="ScienDSpinBox" name="obj_x_max_DSpinBox">
          <property name="minimumSize">
           <size>
            <width>70</width>
            <height>0</height>
           </size>
          </property>
         </widget>
        </item>
        <item row="0" column="1" colspan="2">
         <widget class="QLabel" name="label_5">
          <property name="sizePolicy">
           <sizepolicy hsizetype="Preferred" vsizetype="Preferred">
            <horstretch>0</horstretch>
            <verstretch>0</verstretch>
           </sizepolicy>
          </property>
          <property name="text">
           <string>Range</string>
          </property>
          <property name="alignment">
           <set>Qt::AlignCenter</set>
          </property>
         </widget>
        </item>
        <item row="1" column="3">
         <widget class="ScienSpinBox" name="obj_x_num_SpinBox">
          <property name="minimumSize">
           <size>
            <width>50</width>
            <height>0</height>
           </size>
          </property>
          <property name="minimum">
           <number>30</number>
          </property>
          <property name="maximum">
           <number>10000</number>
          </property>
         </widget>
        </item>
        <item row="2" column="1">
         <widget class="ScienDSpinBox" name="obj_y_min_DSpinBox"/>
        </item>
        <item row="2" column="2">
         <widget class="ScienDSpinBox" name="obj_y_max_DSpinBox"/>
        </item>
        <item row="3" column="1">
         <widget class="ScienDSpinBox" name="obj_z_min_DSpinBox"/>
        </item>
        <item row="3" column="2">
         <widget class="ScienDSpinBox" name="obj_z_max_DSpinBox"/>
        </item>
        <item row="2" column="3">
         <widget class="ScienSpinBox" name="obj_y_num_SpinBox">
          <property name="minimum">
           <number>30</number>
          </property>
          <property name="maximum">
           <number>10000</number>
          </property>
         </widget>
        </item>
        <item row="3" column="3">
         <widget class="ScienSpinBox" name="obj_z_num_SpinBox">
          <property name="minimum">
           <number>100</number>
          </property>
          <property name="maximum">
           <number>10000</number>
          </property>
         </widget>
        </item>
       </layout>
      </widget>
     </item>
     <item row="5" column="0" colspan="2">
      <widget class="QGroupBox" name="groupBox_2">
       <property name="sizePolicy">
        <sizepolicy hsizetype="Preferred" vsizetype="Fixed">
         <horstretch>0</horstretch>
         <verstretch>0</verstretch>
        </sizepolicy>
       </property>
       <property name="title">
        <string>Current Objective Position</string>
       </property>
       <property name="checkable">
        <bool>false</bool>
       </property>
       <layout class="QGridLayout" name="gridLayout_3">
        <item row="0" column="0">
         <widget class="QLabel" name="label_6">
          <property name="text">
           <string>X</string>
          </property>
         </widget>
        </item>
        <item row="0" column="2">
         <widget class="QLabel" name="label_8">
          <property name="sizePolicy">
           <sizepolicy hsizetype="Preferred" vsizetype="Fixed">
            <horstretch>0</horstretch>
            <verstretch>0</verstretch>
           </sizepolicy>
          </property>
          <property name="text">
           <string>Z</string>
          </property>
         </widget>
        </item>
        <item row="0" column="1">
         <widget class="QLabel" name="label_7">
          <property name="sizePolicy">
           <sizepolicy hsizetype="Preferred" vsizetype="Fixed">
            <horstretch>0</horstretch>
            <verstretch>0</verstretch>
           </sizepolicy>
          </property>
          <property name="text">
           <string>Y</string>
          </property>
         </widget>
        </item>
        <item row="1" column="1">
         <widget class="ScienDSpinBox" name="obj_cur_y_DSpinBox">
          <property name="readOnly">
           <bool>true</bool>
          </property>
          <property name="buttonSymbols">
           <enum>QAbstractSpinBox::NoButtons</enum>
          </property>
         </widget>
        </item>
        <item row="1" column="0">
         <widget class="ScienDSpinBox" name="obj_cur_x_DSpinBox">
          <property name="readOnly">
           <bool>true</bool>
          </property>
          <property name="buttonSymbols">
           <enum>QAbstractSpinBox::NoButtons</enum>
          </property>
         </widget>
        </item>
        <item row="1" column="2">
         <widget class="ScienDSpinBox" name="obj_cur_z_DSpinBox">
          <property name="readOnly">
           <bool>true</bool>
          </property>
          <property name="buttonSymbols">
           <enum>QAbstractSpinBox::NoButtons</enum>
          </property>
         </widget>
        </item>
       </layout>
      </widget>
     </item>
     <item row="6" column="0" colspan="2">
      <widget class="QGroupBox" name="groupBox_3">
       <property name="sizePolicy">
        <sizepolicy hsizetype="Preferred" vsizetype="Fixed">
         <horstretch>0</horstretch>
         <verstretch>0</verstretch>
        </sizepolicy>
       </property>
       <property name="title">
        <string>Target Objective Position</string>
       </property>
       <layout class="QGridLayout" name="gridLayout_4">
        <item row="0" column="0">
         <widget class="QLabel" name="label_9">
          <property name="text">
           <string>X</string>
          </property>
         </widget>
        </item>
        <item row="0" column="2">
         <widget class="QLabel" name="label_11">
          <property name="text">
           <string>Z</string>
          </property>
         </widget>
        </item>
        <item row="0" column="1">
         <widget class="QLabel" name="label_10">
          <property name="text">
           <string>Y</string>
          </property>
         </widget>
        </item>
        <item row="1" column="0">
         <widget class="ScienDSpinBox" name="obj_target_x_DSpinBox">
          <property name="decimals">
           <number>2</number>
          </property>
          <property name="value">
           <double>0.000000000000000</double>
          </property>
         </widget>
        </item>
        <item row="1" column="1">
         <widget class="ScienDSpinBox" name="obj_target_y_DSpinBox"/>
        </item>
        <item row="1" column="2">
         <widget class="ScienDSpinBox" name="obj_target_z_DSpinBox"/>
        </item>
       </layout>
      </widget>
     </item>
     <item row="0" column="0" colspan="2">
      <widget class="QGroupBox" name="groupBox_7">
       <property name="sizePolicy">
        <sizepolicy hsizetype="Preferred" vsizetype="Fixed">
         <horstretch>0</horstretch>
         <verstretch>0</verstretch>
        </sizepolicy>
       </property>
       <property name="title">
        <string>Save Tag Objective Data</string>
       </property>
       <layout class="QGridLayout" name="gridLayout_9">
        <item row="1" column="1">
         <widget class="QCheckBox" name="save_obj_xz_CheckBox">
          <property name="text">
           <string>XZ Scan</string>
          </property>
         </widget>
        </item>
        <item row="0" column="0" colspan="3">
         <widget class="QLineEdit" name="obj_save_LineEdit"/>
        </item>
        <item row="1" column="2">
         <widget class="QCheckBox" name="save_obj_yz_CheckBox">
          <property name="text">
           <string>YZ Scan</string>
          </property>
         </widget>
        </item>
        <item row="1" column="0">
         <widget class="QCheckBox" name="save_obj_xy_CheckBox">
          <property name="text">
           <string>XY Scan</string>
          </property>
         </widget>
        </item>
       </layout>
      </widget>
     </item>
    </layout>
   </widget>
  </widget>
  <widget class="QDockWidget" name="dockWidget_afm">
   <property name="sizePolicy">
    <sizepolicy hsizetype="Fixed" vsizetype="Preferred">
     <horstretch>0</horstretch>
     <verstretch>0</verstretch>
    </sizepolicy>
   </property>
   <property name="windowTitle">
    <string>AFM Parameters</string>
   </property>
   <attribute name="dockWidgetArea">
    <number>2</number>
   </attribute>
   <widget class="QWidget" name="dockWidgetContents_2">
    <layout class="QGridLayout" name="gridLayout_5">
     <item row="4" column="0">
      <widget class="QGroupBox" name="scan_param_groupBox">
       <property name="sizePolicy">
        <sizepolicy hsizetype="Preferred" vsizetype="Fixed">
         <horstretch>0</horstretch>
         <verstretch>0</verstretch>
        </sizepolicy>
       </property>
       <property name="title">
        <string>Scan Parameter</string>
       </property>
       <layout class="QGridLayout" name="gridLayout_scan_params"/>
      </widget>
     </item>
     <item row="2" column="0">
      <widget class="QGroupBox" name="groupBox_5">
       <property name="sizePolicy">
        <sizepolicy hsizetype="Preferred" vsizetype="Fixed">
         <horstretch>0</horstretch>
         <verstretch>0</verstretch>
        </sizepolicy>
       </property>
       <property name="title">
        <string>Current AFM Position</string>
       </property>
       <layout class="QGridLayout" name="gridLayout_7">
        <item row="1" column="1">
         <widget class="ScienDSpinBox" name="afm_curr_y_DSpinBox">
          <property name="readOnly">
           <bool>true</bool>
          </property>
          <property name="buttonSymbols">
           <enum>QAbstractSpinBox::NoButtons</enum>
          </property>
         </widget>
        </item>
        <item row="1" column="0">
         <widget class="ScienDSpinBox" name="afm_curr_x_DSpinBox">
          <property name="readOnly">
           <bool>true</bool>
          </property>
          <property name="buttonSymbols">
           <enum>QAbstractSpinBox::NoButtons</enum>
          </property>
         </widget>
        </item>
        <item row="0" column="1">
         <widget class="QLabel" name="label_17">
          <property name="text">
           <string>Y</string>
          </property>
         </widget>
        </item>
        <item row="0" column="0">
         <widget class="QLabel" name="label_16">
          <property name="text">
           <string>X</string>
          </property>
         </widget>
        </item>
       </layout>
      </widget>
     </item>
     <item row="0" column="0">
      <widget class="QGroupBox" name="groupBox_8">
       <property name="sizePolicy">
        <sizepolicy hsizetype="Preferred" vsizetype="Fixed">
         <horstretch>0</horstretch>
         <verstretch>0</verstretch>
        </sizepolicy>
       </property>
       <property name="title">
        <string>Save Tag AFM Data</string>
       </property>
       <layout class="QGridLayout" name="gridLayout_10">
        <item row="2" column="0">
         <widget class="QLineEdit" name="probename_LineEdit">
          <property name="toolTip">
           <string>&lt;html&gt;&lt;head/&gt;&lt;body&gt;&lt;p&gt;Type here the name of the Quantilever (also known as the probe) for the ProteusQ.&lt;br/&gt;The data will be saved into this folder.&lt;/p&gt;&lt;/body&gt;&lt;/html&gt;</string>
          </property>
         </widget>
        </item>
        <item row="1" column="1">
         <widget class="QLabel" name="label_21">
          <property name="text">
           <string>Samplename</string>
          </property>
         </widget>
        </item>
        <item row="1" column="0">
         <widget class="QLabel" name="label_20">
          <property name="text">
           <string>Probename</string>
          </property>
         </widget>
        </item>
        <item row="2" column="1">
         <widget class="QLineEdit" name="samplename_LineEdit">
          <property name="toolTip">
           <string>&lt;html&gt;&lt;head/&gt;&lt;body&gt;&lt;p&gt;Type here the name of the Sample, which is investigated wit the ProteusQ.&lt;br/&gt;The data will be saved into this folder.&lt;/p&gt;&lt;/body&gt;&lt;/html&gt;</string>
          </property>
         </widget>
        </item>
        <item row="2" column="2">
         <widget class="QCheckBox" name="daily_folder_CheckBox">
          <property name="toolTip">
           <string>&lt;html&gt;&lt;head/&gt;&lt;body&gt;&lt;p&gt;Indicate, whether you what to save the measurements in a daily folder.&lt;/p&gt;&lt;/body&gt;&lt;/html&gt;</string>
          </property>
          <property name="layoutDirection">
           <enum>Qt::LeftToRight</enum>
          </property>
          <property name="autoFillBackground">
           <bool>false</bool>
          </property>
          <property name="text">
           <string/>
          </property>
         </widget>
        </item>
        <item row="0" column="0" colspan="3">
         <widget class="QLineEdit" name="qafm_save_LineEdit"/>
        </item>
        <item row="1" column="2">
         <widget class="QLabel" name="label_22">
          <property name="text">
           <string>Daily folder</string>
          </property>
         </widget>
        </item>
       </layout>
      </widget>
     </item>
     <item row="3" column="0">
      <widget class="QGroupBox" name="groupBox_6">
       <property name="sizePolicy">
        <sizepolicy hsizetype="Preferred" vsizetype="Fixed">
         <horstretch>0</horstretch>
         <verstretch>0</verstretch>
        </sizepolicy>
       </property>
       <property name="title">
        <string>Target AFM Position</string>
       </property>
       <layout class="QGridLayout" name="gridLayout_8">
        <item row="0" column="1">
         <widget class="QLabel" name="label_19">
          <property name="text">
           <string>Y</string>
          </property>
         </widget>
        </item>
        <item row="0" column="0">
         <widget class="QLabel" name="label_18">
          <property name="text">
           <string>X</string>
          </property>
         </widget>
        </item>
        <item row="1" column="0">
         <widget class="ScienDSpinBox" name="afm_target_x_DSpinBox"/>
        </item>
        <item row="1" column="1">
         <widget class="ScienDSpinBox" name="afm_target_y_DSpinBox"/>
        </item>
       </layout>
      </widget>
     </item>
     <item row="1" column="0">
      <widget class="QGroupBox" name="groupBox_4">
       <property name="sizePolicy">
        <sizepolicy hsizetype="Preferred" vsizetype="Fixed">
         <horstretch>0</horstretch>
         <verstretch>0</verstretch>
        </sizepolicy>
       </property>
       <property name="title">
        <string/>
       </property>
       <layout class="QGridLayout" name="gridLayout_6">
        <item row="1" column="0">
         <widget class="QLabel" name="label_12">
          <property name="text">
           <string>X</string>
          </property>
         </widget>
        </item>
        <item row="2" column="0">
         <widget class="QLabel" name="label_13">
          <property name="text">
           <string>Y</string>
          </property>
         </widget>
        </item>
        <item row="2" column="1">
         <widget class="ScienDSpinBox" name="afm_y_min_DSpinBox">
          <property name="minimumSize">
           <size>
            <width>70</width>
            <height>0</height>
           </size>
          </property>
         </widget>
        </item>
        <item row="1" column="1">
         <widget class="ScienDSpinBox" name="afm_x_min_DSpinBox">
          <property name="minimumSize">
           <size>
            <width>70</width>
            <height>0</height>
           </size>
          </property>
         </widget>
        </item>
        <item row="1" column="2">
         <widget class="ScienDSpinBox" name="afm_x_max_DSpinBox">
          <property name="minimumSize">
           <size>
            <width>70</width>
            <height>0</height>
           </size>
          </property>
          <property name="value">
           <double>1.000000000000000</double>
          </property>
         </widget>
        </item>
        <item row="2" column="2">
         <widget class="ScienDSpinBox" name="afm_y_max_DSpinBox">
          <property name="minimumSize">
           <size>
            <width>70</width>
            <height>0</height>
           </size>
          </property>
          <property name="value">
           <double>1.000000000000000</double>
          </property>
         </widget>
        </item>
        <item row="1" column="3">
         <widget class="ScienSpinBox" name="afm_x_num_SpinBox">
          <property name="minimumSize">
           <size>
            <width>50</width>
            <height>0</height>
           </size>
          </property>
          <property name="minimum">
           <number>2</number>
          </property>
          <property name="maximum">
           <number>10000</number>
          </property>
          <property name="value">
           <number>20</number>
          </property>
         </widget>
        </item>
        <item row="2" column="3">
         <widget class="ScienSpinBox" name="afm_y_num_SpinBox">
          <property name="minimumSize">
           <size>
            <width>50</width>
            <height>0</height>
           </size>
          </property>
          <property name="minimum">
           <number>2</number>
          </property>
          <property name="maximum">
           <number>10000</number>
          </property>
          <property name="value">
           <number>20</number>
          </property>
         </widget>
        </item>
        <item row="0" column="1" colspan="2">
         <widget class="QLabel" name="label_14">
          <property name="text">
           <string>Range</string>
          </property>
          <property name="alignment">
           <set>Qt::AlignCenter</set>
          </property>
         </widget>
        </item>
        <item row="0" column="3">
         <widget class="QLabel" name="label_15">
          <property name="text">
           <string>Points</string>
          </property>
         </widget>
        </item>
       </layout>
      </widget>
     </item>
    </layout>
   </widget>
  </widget>
  <widget class="QToolBar" name="ToolBar_optimizer">
   <property name="windowTitle">
    <string>toolBar</string>
   </property>
   <property name="iconSize">
    <size>
     <width>28</width>
     <height>30</height>
    </size>
   </property>
   <attribute name="toolBarArea">
    <enum>TopToolBarArea</enum>
   </attribute>
   <attribute name="toolBarBreak">
    <bool>false</bool>
   </attribute>
   <addaction name="actionOptimize_Pos"/>
   <addaction name="actionSaveOptiData"/>
  </widget>
  <widget class="QToolBar" name="ToolBar_objective_scanner">
   <property name="windowTitle">
    <string>toolBar_2</string>
   </property>
   <property name="iconSize">
    <size>
     <width>26</width>
     <height>28</height>
    </size>
   </property>
   <attribute name="toolBarArea">
    <enum>TopToolBarArea</enum>
   </attribute>
   <attribute name="toolBarBreak">
    <bool>false</bool>
   </attribute>
   <addaction name="actionGo_To_Obj_pos"/>
   <addaction name="actionStart_Obj_XY_scan"/>
   <addaction name="actionStart_Obj_XZ_scan"/>
   <addaction name="actionStart_Obj_YZ_scan"/>
   <addaction name="actionSaveObjData"/>
  </widget>
  <widget class="QToolBar" name="ToolBar_stop">
   <property name="windowTitle">
    <string>toolBar_4</string>
   </property>
   <property name="iconSize">
    <size>
     <width>26</width>
     <height>26</height>
    </size>
   </property>
   <attribute name="toolBarArea">
    <enum>TopToolBarArea</enum>
   </attribute>
   <attribute name="toolBarBreak">
    <bool>false</bool>
   </attribute>
   <addaction name="actionStop_Scan"/>
  </widget>
  <widget class="QToolBar" name="ToolBar_sample_scanner">
   <property name="windowTitle">
    <string>toolBar_5</string>
   </property>
   <property name="iconSize">
    <size>
     <width>26</width>
     <height>28</height>
    </size>
   </property>
   <attribute name="toolBarArea">
    <enum>TopToolBarArea</enum>
   </attribute>
   <attribute name="toolBarBreak">
    <bool>false</bool>
   </attribute>
   <addaction name="actionGo_To_AFM_pos"/>
   <addaction name="actionStart_QAFM_Scan"/>
   <addaction name="actionSaveDataQAFM"/>
  </widget>
  <widget class="QDockWidget" name="dockWidget_isob">
   <property name="windowTitle">
    <string>Iso-B Parameters</string>
   </property>
   <attribute name="dockWidgetArea">
    <number>2</number>
   </attribute>
   <widget class="QWidget" name="dockWidgetContents_3">
    <layout class="QGridLayout" name="gridLayout_12">
     <item row="3" column="0">
      <widget class="QGroupBox" name="groupBox_single_isob">
       <property name="sizePolicy">
        <sizepolicy hsizetype="Preferred" vsizetype="Fixed">
         <horstretch>0</horstretch>
         <verstretch>0</verstretch>
        </sizepolicy>
       </property>
       <property name="title">
        <string>Single/Dual Iso-B</string>
       </property>
       <layout class="QGridLayout" name="gridLayout_11">
        <item row="2" column="0">
         <widget class="QLabel" name="mw_gain_Label">
          <property name="text">
           <string>MW gain</string>
          </property>
         </widget>
        </item>
        <item row="0" column="1">
         <widget class="QLabel" name="mw_freq2_Label">
          <property name="text">
           <string>MW Frequency 2</string>
          </property>
         </widget>
        </item>
        <item row="0" column="0">
         <widget class="QLabel" name="mw_freq1_Label">
          <property name="text">
<<<<<<< HEAD
           <string>MW Frequency 1</string>
=======
           <string>MW power</string>
>>>>>>> 33ed2b9d
          </property>
         </widget>
        </item>
        <item row="1" column="0">
         <widget class="ScienDSpinBox" name="freq1_isob_freq_DSpinBox">
          <property name="suffix">
           <string>Hz</string>
          </property>
          <property name="maximum">
           <double>10000000000.000000000000000</double>
          </property>
          <property name="singleStep">
           <double>0.010000000000000</double>
          </property>
         </widget>
        </item>
        <item row="1" column="1">
         <widget class="ScienDSpinBox" name="freq2_isob_freq_DSpinBox">
          <property name="suffix">
           <string>Hz</string>
          </property>
          <property name="maximum">
           <double>10000000000.000000000000000</double>
          </property>
          <property name="singleStep">
           <double>0.010000000000000</double>
          </property>
         </widget>
        </item>
        <item row="3" column="0">
         <widget class="ScienDSpinBox" name="isob_power_DSpinBox">
          <property name="suffix">
           <string>dBm</string>
          </property>
          <property name="minimum">
           <double>-50.000000000000000</double>
          </property>
          <property name="maximum">
           <double>40.000000000000000</double>
          </property>
          <property name="singleStep">
           <double>0.100000000000000</double>
          </property>
          <property name="value">
           <double>-30.000000000000000</double>
          </property>
         </widget>
        </item>
        <item row="2" column="1">
         <widget class="QLabel" name="odmr_fwhm_Label">
          <property name="text">
           <string>ODMR FWHM</string>
          </property>
         </widget>
        </item>
        <item row="3" column="1">
         <widget class="ScienDSpinBox" name="fwhm_isob_freq_DSpinBox">
          <property name="suffix">
           <string>Hz</string>
          </property>
          <property name="maximum">
           <double>10000000000.000000000000000</double>
          </property>
          <property name="singleStep">
           <double>0.010000000000000</double>
          </property>
         </widget>
        </item>
       </layout>
      </widget>
     </item>
     <item row="2" column="0">
      <layout class="QHBoxLayout" name="horizontalLayout">
       <property name="sizeConstraint">
        <enum>QLayout::SetDefaultConstraint</enum>
       </property>
       <item>
        <widget class="QRadioButton" name="use_single_isob_RadioButton">
         <property name="text">
          <string>Single Iso-B</string>
         </property>
        </widget>
       </item>
       <item>
        <widget class="QRadioButton" name="use_dual_isob_RadioButton">
         <property name="text">
          <string>Dual Iso-B</string>
         </property>
        </widget>
       </item>
       <item>
        <widget class="QPushButton" name="calibrate_dual_isob_PushButton">
         <property name="text">
          <string>Calibrate</string>
         </property>
        </widget>
       </item>
      </layout>
     </item>
    </layout>
   </widget>
  </widget>
  <action name="actionStart_QAFM_Scan">
   <property name="icon">
    <iconset>
     <normaloff>../artwork/icons/66/scan-xy-afm-start.png</normaloff>../artwork/icons/66/scan-xy-afm-start.png</iconset>
   </property>
   <property name="text">
    <string>Start QAFM Scan</string>
   </property>
   <property name="toolTip">
    <string>Start a fresh QAFM Scan</string>
   </property>
  </action>
  <action name="actionStop_Scan">
   <property name="icon">
    <iconset>
     <normaloff>../artwork/icons/66/scan-stop.png</normaloff>../artwork/icons/66/scan-stop.png</iconset>
   </property>
   <property name="text">
    <string>Stop Scan</string>
   </property>
   <property name="toolTip">
    <string>Stop scanning XY or depth and return to &quot;ready&quot; state</string>
   </property>
  </action>
  <action name="actionSplit_Display">
   <property name="text">
    <string>Split Display</string>
   </property>
  </action>
  <action name="actionCombine_Display">
   <property name="text">
    <string>Combine Display</string>
   </property>
  </action>
  <action name="actionStart_Obj_XY_scan">
   <property name="icon">
    <iconset>
     <normaloff>../artwork/icons/66/scan-xy-start.png</normaloff>../artwork/icons/66/scan-xy-start.png</iconset>
   </property>
   <property name="text">
    <string>Start_Obj_XY_scan</string>
   </property>
   <property name="toolTip">
    <string>Start a XY scan with the objective</string>
   </property>
  </action>
  <action name="actionStart_Obj_XZ_scan">
   <property name="icon">
    <iconset>
     <normaloff>../artwork/icons/66/scan-xz-start.png</normaloff>../artwork/icons/66/scan-xz-start.png</iconset>
   </property>
   <property name="text">
    <string>Start_Obj_XZ_scan</string>
   </property>
   <property name="toolTip">
    <string>Start a XZ objective scan.</string>
   </property>
  </action>
  <action name="actionStart_Obj_YZ_scan">
   <property name="icon">
    <iconset>
     <normaloff>../artwork/icons/66/scan-yz-start.png</normaloff>../artwork/icons/66/scan-yz-start.png</iconset>
   </property>
   <property name="text">
    <string>Start_Obj_YZ_scan</string>
   </property>
   <property name="toolTip">
    <string>Start a YZ scan with objective</string>
   </property>
  </action>
  <action name="actionGo_To_AFM_pos">
   <property name="icon">
    <iconset>
     <normaloff>../artwork/icons/66/goto_afm.png</normaloff>../artwork/icons/66/goto_afm.png</iconset>
   </property>
   <property name="text">
    <string>Go To AFM pos</string>
   </property>
   <property name="toolTip">
    <string>Go to target AFM Position</string>
   </property>
  </action>
  <action name="actionGo_To_Obj_pos">
   <property name="icon">
    <iconset>
     <normaloff>../artwork/icons/66/goto_obj_pos.png</normaloff>../artwork/icons/66/goto_obj_pos.png</iconset>
   </property>
   <property name="text">
    <string>Go To Obj pos</string>
   </property>
   <property name="toolTip">
    <string>Go to target Objective position</string>
   </property>
  </action>
  <action name="actionOptimize_Pos">
   <property name="checkable">
    <bool>false</bool>
   </property>
   <property name="icon">
    <iconset>
     <normaloff>../artwork/icons/66/optimize-position.png</normaloff>../artwork/icons/66/optimize-position.png</iconset>
   </property>
   <property name="text">
    <string>Optimize Pos</string>
   </property>
   <property name="toolTip">
    <string>Optimize Objective Position around NV</string>
   </property>
  </action>
  <action name="action_open_settings">
   <property name="checkable">
    <bool>false</bool>
   </property>
   <property name="text">
    <string>Open Settings Window</string>
   </property>
  </action>
  <action name="action_curr_pos_to_target">
   <property name="text">
    <string>Current Position to Target</string>
   </property>
   <property name="toolTip">
    <string>&lt;html&gt;&lt;head/&gt;&lt;body&gt;&lt;p&gt;Set the current position to the target position. Useful if the program is restarted.&lt;/p&gt;&lt;/body&gt;&lt;/html&gt;</string>
   </property>
  </action>
  <action name="actionSaveObjData">
   <property name="icon">
    <iconset>
     <normaloff>../artwork/icons/66/save_objective.png</normaloff>../artwork/icons/66/save_objective.png</iconset>
   </property>
   <property name="text">
    <string>SaveObjData</string>
   </property>
   <property name="toolTip">
    <string>Save the selected data from the objective scan</string>
   </property>
  </action>
  <action name="actionSaveOptiData">
   <property name="enabled">
    <bool>true</bool>
   </property>
   <property name="icon">
    <iconset>
     <normaloff>../artwork/icons/66/save_opti.png</normaloff>../artwork/icons/66/save_opti.png</iconset>
   </property>
   <property name="text">
    <string>SaveOptiData</string>
   </property>
   <property name="toolTip">
    <string>Save the data from the optimizer scan</string>
   </property>
  </action>
  <action name="actionSaveDataQAFM">
   <property name="icon">
    <iconset>
     <normaloff>../artwork/icons/66/save_afm_red.png</normaloff>../artwork/icons/66/save_afm_red.png</iconset>
   </property>
   <property name="text">
    <string>SaveDataQAFM</string>
   </property>
   <property name="toolTip">
    <string>Save the currently displayed data from the QAFM measurement</string>
   </property>
  </action>
  <action name="actionDefault_Display">
   <property name="text">
    <string>Default Display</string>
   </property>
  </action>
  <action name="actionSave_Display">
   <property name="text">
    <string>Save Display</string>
   </property>
  </action>
  <action name="actionLoad_Display">
   <property name="text">
    <string>Load Display</string>
   </property>
  </action>
  <action name="action_Quantitative_Measure">
   <property name="text">
    <string>Open Quantitative Measure</string>
   </property>
   <property name="toolTip">
    <string>Open Quantitative Measurement Window</string>
   </property>
  </action>
  <action name="action_center_pos_to_target">
   <property name="text">
    <string>Center Position to Target</string>
   </property>
   <property name="toolTip">
    <string>&lt;html&gt;&lt;head/&gt;&lt;body&gt;&lt;p&gt;Set target position of every axis to half of its maximal value. This is very helpful to load a new tip.&lt;/p&gt;&lt;/body&gt;&lt;/html&gt;</string>
   </property>
  </action>
  <action name="action_open_optimizer_request">
   <property name="text">
    <string>Open Optimizer Request</string>
   </property>
  </action>
  <action name="actionVersion">
   <property name="text">
    <string>Version</string>
   </property>
   <property name="toolTip">
    <string>Software version information</string>
   </property>
  </action>
  <action name="actionHardwareStatus">
   <property name="text">
    <string>Hardware status</string>
   </property>
   <property name="toolTip">
    <string>Hardware interface library versions</string>
   </property>
  </action>
  <action name="actionAbout">
   <property name="text">
    <string>About</string>
   </property>
  </action>
  <action name="action_Immediate_Stop">
   <property name="text">
    <string>Immediate Stop</string>
   </property>
  </action>
 </widget>
 <customwidgets>
  <customwidget>
   <class>ScienDSpinBox</class>
   <extends>QDoubleSpinBox</extends>
   <header>qtwidgets.scientific_spinbox.h</header>
  </customwidget>
  <customwidget>
   <class>ScienSpinBox</class>
   <extends>QSpinBox</extends>
   <header>qtwidgets.scientific_spinbox</header>
  </customwidget>
 </customwidgets>
 <tabstops>
  <tabstop>obj_x_min_DSpinBox</tabstop>
  <tabstop>obj_x_max_DSpinBox</tabstop>
  <tabstop>obj_x_num_SpinBox</tabstop>
  <tabstop>obj_y_min_DSpinBox</tabstop>
  <tabstop>obj_y_max_DSpinBox</tabstop>
  <tabstop>obj_y_num_SpinBox</tabstop>
  <tabstop>obj_z_min_DSpinBox</tabstop>
  <tabstop>obj_z_max_DSpinBox</tabstop>
  <tabstop>obj_z_num_SpinBox</tabstop>
  <tabstop>obj_cur_x_DSpinBox</tabstop>
  <tabstop>obj_cur_y_DSpinBox</tabstop>
  <tabstop>obj_cur_z_DSpinBox</tabstop>
  <tabstop>obj_target_x_DSpinBox</tabstop>
  <tabstop>obj_target_y_DSpinBox</tabstop>
  <tabstop>obj_target_z_DSpinBox</tabstop>
  <tabstop>afm_x_min_DSpinBox</tabstop>
  <tabstop>afm_x_max_DSpinBox</tabstop>
  <tabstop>afm_x_num_SpinBox</tabstop>
  <tabstop>afm_y_min_DSpinBox</tabstop>
  <tabstop>afm_y_max_DSpinBox</tabstop>
  <tabstop>afm_y_num_SpinBox</tabstop>
  <tabstop>afm_curr_x_DSpinBox</tabstop>
  <tabstop>afm_curr_y_DSpinBox</tabstop>
  <tabstop>afm_target_x_DSpinBox</tabstop>
  <tabstop>afm_target_y_DSpinBox</tabstop>
 </tabstops>
 <resources/>
 <connections/>
</ui><|MERGE_RESOLUTION|>--- conflicted
+++ resolved
@@ -861,9 +861,9 @@
        </property>
        <layout class="QGridLayout" name="gridLayout_11">
         <item row="2" column="0">
-         <widget class="QLabel" name="mw_gain_Label">
-          <property name="text">
-           <string>MW gain</string>
+         <widget class="QLabel" name="mw_power_Label">
+          <property name="text">
+           <string>MW power</string>
           </property>
          </widget>
         </item>
@@ -877,11 +877,7 @@
         <item row="0" column="0">
          <widget class="QLabel" name="mw_freq1_Label">
           <property name="text">
-<<<<<<< HEAD
            <string>MW Frequency 1</string>
-=======
-           <string>MW power</string>
->>>>>>> 33ed2b9d
           </property>
          </widget>
         </item>
